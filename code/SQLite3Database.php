<?php

/**
 * SQLite connector class.
 * @package SQLite3
 */

class SQLite3Database extends SS_Database {
	/**
	 * Connection to the DBMS.
	 * @var object
	 */
	protected $dbConn;

	/**
	 * True if we are connected to a database.
	 * @var boolean
	 */
	protected $active;

	/**
	 * The name of the database.
	 * @var string
	 */
	protected $database;

	/*
	 * This holds the name of the original database
	 * So if you switch to another for unit tests, you
	 * can then switch back in order to drop the temp database 
	 */
	protected $database_original;

	/*
	 * This holds the parameters that the original connection was created with,
	 * so we can switch back to it if necessary (used for unit tests)
	 */
	protected $parameters;

	/*
	 * if we're on a In-Memory db
	 */
	protected $lives_in_memory = false;

	public static $default_pragma = array();

	public static $vacuum = true;

	/**
	 * Connect to a SQLite3 database.
	 * @param array $parameters An map of parameters, which should include:
	 *  - database: The database to connect to
	 *  - path: the path to the SQLite3 database file
	 *  - key: the encryption key (needs testing)
	 *  - memory: use the faster In-Memory database for unit tests
	 */
	public function __construct($parameters) {
		//We will store these connection parameters for use elsewhere (ie, unit tests)
		$this->parameters=$parameters;
		$this->connectDatabase();

		$this->database_original=$this->database;
	}
	
	/*
	 * Uses whatever connection details are in the $parameters array to connect to a database of a given name
	 */
	function connectDatabase(){
		$this->enum_map = array();

		$parameters=$this->parameters;

		$dbName = !isset($this->database) ? $parameters['database'] : $dbName=$this->database;

		//assumes that the path to dbname will always be provided:
		$file = $parameters['path'] . '/' . $dbName;

		// use the very lightspeed SQLite In-Memory feature for testing
		if(SapphireTest::using_temp_db() && $parameters['memory']) {
			$file = ':memory:';
			$this->lives_in_memory = true;
		} else {
			$this->lives_in_memory = false;
		}
		
		if(!file_exists($parameters['path'])) {
			SQLiteDatabaseConfigurationHelper::create_db_dir($parameters['path']);
			SQLiteDatabaseConfigurationHelper::secure_db_dir($parameters['path']);
		}

		$this->dbConn = new SQLite3($file, SQLITE3_OPEN_READWRITE | SQLITE3_OPEN_CREATE, $parameters['key']);
		if(method_exists('SQLite3', 'busyTimeout')) $this->dbConn->busyTimeout(60000);

		//By virtue of getting here, the connection is active:
		$this->active=true;
		$this->database = $dbName;

		if(!$this->dbConn) {
			$this->databaseError("Couldn't connect to SQLite3 database");
			return false;
		}
		
		foreach(self::$default_pragma as $pragma => $value) $this->pragma($pragma, $value);
		
		if(empty(self::$default_pragma['locking_mode'])) {
			self::$default_pragma['locking_mode'] = $this->pragma('locking_mode');
		}

		return true;
	}

	/**
	 * Not implemented, needed for PDO
	 */
	public function getConnect($parameters) {
		return null;
	}

	/**
	 * Returns true if this database supports collations
	 * TODO: get rid of this?
	 * @return boolean
	 */
	public function supportsCollations() {
		return true;
	}

	/**
	 * Get the version of SQLite3.
	 * @return float
	 */
	public function getVersion() {
		return $this->query("SELECT sqlite_version()")->value();
	}

	/**
	 * Execute PRAGMA commands.
	 * works as getter and setter for connection params
	 * @param String pragma name
	 * @param String optional value to set
	 * @return String the pragma value
	 */
	protected function pragma($pragma, $value = null) {
		if(strlen($value)) {
			$this->query("PRAGMA $pragma = $value");
		} else {
			$value = $this->query("PRAGMA $pragma")->value();
		}

		return $value;
	}
	/**
	 * Get the database server, namely SQLite3.
	 * @return string
	 */
	public function getDatabaseServer() {
		return "SQLite3";
	}

	public function query($sql, $errorLevel = E_USER_ERROR) {

		if(isset($_REQUEST['previewwrite']) && in_array(strtolower(substr($sql,0,strpos($sql,' '))), array('insert','update','delete','replace'))) {
			Debug::message("Will execute: $sql");
			return;
		}

		if(isset($_REQUEST['showqueries'])) { 
			$starttime = microtime(true);
		}

		@$handle = $this->dbConn->query($sql);

		if(isset($_REQUEST['showqueries'])) {
			$endtime = round(microtime(true) - $starttime,4);
			Debug::message("\n$sql\n{$endtime}ms\n", false);
		}

		DB::$lastQuery=$handle;

		if(!$handle) {
			$this->databaseError("Couldn't run query: $sql | " . $this->dbConn->lastErrorMsg(), $errorLevel);
		}

		return new SQLite3Query($this, $handle);
	}

	public function getGeneratedID($table) {
		return $this->dbConn->lastInsertRowID();
	}

	/**
	 * OBSOLETE: Get the ID for the next new record for the table.
	 * 
	 * @var string $table The name od the table.
	 * @return int
	 */
	public function getNextID($table) {
		user_error('getNextID is OBSOLETE (and will no longer work properly)', E_USER_WARNING);
		$result = $this->query("SELECT MAX(ID)+1 FROM \"$table\"")->value();
		return $result ? $result : 1;
	}

	public function isActive() {
		return $this->active ? true : false;
	}

	/*
	 * This will create a database based on whatever is in the $this->database value
	 * So you need to have called $this->selectDatabase() first, or used the __construct method
	 */
	public function createDatabase() {

		$this->dbConn = null;
		$fullpath = $this->parameters['path'] . '/' . $this->database;
		if(is_writable($fullpath)) unlink($fullpath);

		$this->connectDatabase();

	}

	/**
	 * Drop the database that this object is currently connected to.
	 * Use with caution.
	 */
	public function dropDatabase() {
		//First, we need to switch back to the original database so we can drop the current one
		$this->dbConn = null;
		$db_to_drop=$this->database;
		$this->selectDatabase($this->database_original);
		$this->connectDatabase();

		$fullpath = $this->parameters['path'] . '/' . $db_to_drop;
		if(is_writable($fullpath)) unlink($fullpath);
	}

	/**
	 * Returns the name of the currently selected database
	 */
	public function currentDatabase() {
		return $this->database;
	}

	/**
	 * Switches to the given database.
	 * If the database doesn't exist, you should call createDatabase() after calling selectDatabase()
	 */
	public function selectDatabase($dbname) {
		$this->database=$dbname;

		$this->tableList = $this->fieldList = $this->indexList = null;

		return true;
	}


	/**
	 * Returns true if the named database exists.
	 */
	public function databaseExists($name) {
		$SQL_name=Convert::raw2sql($name);
		$result=$this->query("PRAGMA database_list");
		foreach($result as $db) if($db['name'] == 'main' && preg_match('/\/' . $name . '/', $db['file'])) return true;
		if(file_exists($this->parameters['path'] . '/' . $name)) return true;
		return false;
	}

	function beginSchemaUpdate() {
		$this->pragma('locking_mode', 'EXCLUSIVE');
		$this->checkAndRepairTable();
		// if($this->TableExists('SQLiteEnums')) $this->query("DELETE FROM SQLiteEnums");
		$this->checkAndRepairTable();
		parent::beginSchemaUpdate();
	}

	function endSchemaUpdate() {
		parent::endSchemaUpdate();
		$this->pragma('locking_mode', self::$default_pragma['locking_mode']);
	}

	public function clearTable($table) {
		if($table != 'SQLiteEnums') $this->dbConn->query("DELETE FROM \"$table\"");
	}

	public function createTable($table, $fields = null, $indexes = null, $options = null, $advancedOptions = null) {

		if(!isset($fields['ID'])) $fields['ID'] = $this->IdColumn();

		$fieldSchemata = array();
		if($fields) foreach($fields as $k => $v) {
			$fieldSchemata[] = "\"$k\" $v";
		}
		$fieldSchemas = implode(",\n",$fieldSchemata);

		// Switch to "CREATE TEMPORARY TABLE" for temporary tables
		$temporary = empty($options['temporary']) ? "" : "TEMPORARY";
		$this->query("CREATE $temporary TABLE \"$table\" (
			$fieldSchemas
		)");

		if($indexes) {
			foreach($indexes as $indexName => $indexDetails) {
				$this->createIndex($table, $indexName, $indexDetails);
			}
		}

		return $table;
	}

	/**
	 * Alter a table's schema.
	 * @param $table The name of the table to alter
	 * @param $newFields New fields, a map of field name => field schema
	 * @param $newIndexes New indexes, a map of index name => index type
	 * @param $alteredFields Updated fields, a map of field name => field schema
	 * @param $alteredIndexes Updated indexes, a map of index name => index type
	 */
	public function alterTable($tableName, $newFields = null, $newIndexes = null, $alteredFields = null, $alteredIndexes = null, $alteredOptions = null, $advancedOptions = null) {

		if($newFields) foreach($newFields as $fieldName => $fieldSpec) $this->createField($tableName, $fieldName, $fieldSpec);

		if($alteredFields) foreach($alteredFields as $fieldName => $fieldSpec) $this->alterField($tableName, $fieldName, $fieldSpec);

		if($newIndexes) foreach($newIndexes as $indexName => $indexSpec) $this->createIndex($tableName, $indexName, $indexSpec);

		if($alteredIndexes) foreach($alteredIndexes as $indexName => $indexSpec) $this->alterIndex($tableName, $indexName, $indexSpec);

	}
    
	public function renameTable($oldTableName, $newTableName) {

		$this->query("ALTER TABLE \"$oldTableName\" RENAME TO \"$newTableName\"");

	}

	protected static $checked_and_repaired = false;

	/**
	 * Repairs and reindexes the table.  This might take a long time on a very large table.
	 * @var string $tableName The name of the table.
	 * @return boolean Return true if the table has integrity after the method is complete.
	 */
	public function checkAndRepairTable($tableName = null) {
		$ok = true;

		if(!SapphireTest::using_temp_db() && !self::$checked_and_repaired) {
			$this->alterationMessage("Checking database integrity","repaired");
			if($msgs = $this->query('PRAGMA integrity_check')) foreach($msgs as $msg) if($msg['integrity_check'] != 'ok') { Debug::show($msg['integrity_check']); $ok = false; }
			if(self::$vacuum) {
				$this->query('VACUUM', E_USER_NOTICE);
				if($this instanceof SQLitePDODatabase) {
					$msg = $this->dbConn->errorInfo();
					$msg = isset($msg[2]) ? $msg[2] : 'no errors';
				} else {
					$msg = $this->dbConn->lastErrorMsg();
				}
				if(preg_match('/authoriz/', $msg)) {
					$this->alterationMessage('VACUUM | ' . $msg, "error");
				} else {
					$this->alterationMessage("VACUUMing", "repaired");
				}
			}
			self::$checked_and_repaired = true;
		}
		
		return $ok;
	}

	public function createField($tableName, $fieldName, $fieldSpec) {
		$this->query("ALTER TABLE \"$tableName\" ADD \"$fieldName\" $fieldSpec");
	}

	/**
	 * Change the database type of the given field.
	 * @param string $tableName The name of the tbale the field is in.
	 * @param string $fieldName The name of the field to change.
	 * @param string $fieldSpec The new field specification
	 */
	public function alterField($tableName, $fieldName, $fieldSpec) {

		$oldFieldList = $this->fieldList($tableName);
		$fieldNameList = '"' . implode('","', array_keys($oldFieldList)) . '"';

		if(!empty($_REQUEST['avoidConflict']) && Director::isDev()) $fieldSpec = preg_replace('/\snot null\s/i', ' NOT NULL ON CONFLICT REPLACE ', $fieldSpec);

		if(array_key_exists($fieldName, $oldFieldList)) {

			$oldCols = array();

			foreach($oldFieldList as $name => $spec) {
				$newColsSpec[] = "\"$name\" " . ($name == $fieldName ? $fieldSpec : $spec);
			}

			$queries = array(
				"BEGIN TRANSACTION",
				"CREATE TABLE \"{$tableName}_alterfield_{$fieldName}\"(" . implode(',', $newColsSpec) . ")",
				"INSERT INTO \"{$tableName}_alterfield_{$fieldName}\" SELECT {$fieldNameList} FROM \"$tableName\"",
				"DROP TABLE \"$tableName\"",
				"ALTER TABLE \"{$tableName}_alterfield_{$fieldName}\" RENAME TO \"$tableName\"",
				"COMMIT"
			);

			$indexList = $this->indexList($tableName);
			foreach($queries as $query) $this->query($query.';');

			foreach($indexList as $indexName => $indexSpec) $this->createIndex($tableName, $indexName, $indexSpec);

		}

	}

	/**
	 * Change the database column name of the given field.
	 * 
	 * @param string $tableName The name of the tbale the field is in.
	 * @param string $oldName The name of the field to change.
	 * @param string $newName The new name of the field
	 */
	public function renameField($tableName, $oldName, $newName) {
		$oldFieldList = $this->fieldList($tableName);
		$oldCols = array();

		if(array_key_exists($oldName, $oldFieldList)) {
			foreach($oldFieldList as $name => $spec) {
				$oldCols[] = "\"$name\"" . (($name == $oldName) ? " AS $newName" : '');
				$newCols[] = "\"". (($name == $oldName) ? $newName : $name). "\"";
				$newColsSpec[] = "\"" . (($name == $oldName) ? $newName : $name) . "\" $spec";
			}

			$queries = array(
				"BEGIN TRANSACTION",
				"CREATE TABLE \"{$tableName}_renamefield_{$oldName}\" (" . implode(',', $newColsSpec) . ")",
				"INSERT INTO \"{$tableName}_renamefield_{$oldName}\" SELECT " . implode(',', $oldCols) . " FROM \"$tableName\"",
				"DROP TABLE \"$tableName\"",
				"ALTER TABLE \"{$tableName}_renamefield_{$oldName}\" RENAME TO \"$tableName\"",
				"COMMIT"
			);

			$indexList = $this->indexList($tableName);
			foreach($queries as $query) $this->query($query.';');

			foreach($indexList as $indexName => $indexSpec) {
				$renamedIndexSpec = array();
				foreach(explode(',', $indexSpec) as $col) $renamedIndexSpec[] = $col == $oldName ? $newName : $col;
				$this->createIndex($tableName, $indexName, implode(',', $renamedIndexSpec));
			}

		}
	}

	public function fieldList($table) {
		$sqlCreate = DB::query('SELECT sql FROM sqlite_master WHERE type = "table" AND name = "' . $table . '"')->record();
		$fieldList = array();

		if($sqlCreate && $sqlCreate['sql']) {
			preg_match('/^[\s]*CREATE[\s]+TABLE[\s]+[\'"]?[a-zA-Z0-9_]+[\'"]?[\s]*\((.+)\)[\s]*$/ims', $sqlCreate['sql'], $matches);
			$fields = isset($matches[1]) ? preg_split('/,(?=(?:[^\'"]*$)|(?:[^\'"]*[\'"][^\'"]*[\'"][^\'"]*)*$)/x', $matches[1]) : array();
			foreach($fields as $field) {
				$details = preg_split('/\s/', trim($field));
				$name = array_shift($details);
				$name = str_replace('"', '', trim($name));
				$fieldList[$name] = implode(' ', $details);
			}
		}

		return $fieldList;
	}

	/**
	 * Create an index on a table.
	 * @param string $tableName The name of the table.
	 * @param string $indexName The name of the index.
	 * @param string $indexSpec The specification of the index, see Database::requireIndex() for more details.
	 */
	public function createIndex($tableName, $indexName, $indexSpec) {
		$spec = $this->convertIndexSpec($indexSpec, $indexName);
		if(!preg_match('/".+"/', $indexName)) $indexName = "\"$indexName\"";
		
		$this->query("CREATE INDEX IF NOT EXISTS $indexName ON \"$tableName\" ($spec)");

	}

	/*
	 * This takes the index spec which has been provided by a class (ie static $indexes = blah blah)
	 * and turns it into a proper string.
	 * Some indexes may be arrays, such as fulltext and unique indexes, and this allows database-specific
	 * arrays to be created.
	 */
	public function convertIndexSpec($indexSpec, $indexName = null) {
		if(is_array($indexSpec)) {
			$indexSpec = $indexSpec['value'];
		} else if(is_numeric($indexSpec)) {
			$indexSpec = $indexName;
		}
		
		if(preg_match('/\((.+)\)/', $indexSpec, $matches)) {
			$indexSpec = $matches[1];
		}

		return preg_replace('/\s/', '', $indexSpec);
	}

	/**
	 * prefix indexname with uppercase tablename if not yet done, in order to avoid ambiguity
	 */
	function getDbSqlDefinition($tableName, $indexName, $indexSpec) {
		return "\"$tableName.$indexName\"";
	}

	/**
	 * Alter an index on a table.
	 * @param string $tableName The name of the table.
	 * @param string $indexName The name of the index.
	 * @param string $indexSpec The specification of the index, see Database::requireIndex() for more details.
	 */
	public function alterIndex($tableName, $indexName, $indexSpec) {
		$this->createIndex($tableName, $indexName, $indexSpec);
	}

	/**
	 * Return the list of indexes in a table.
	 * @param string $table The table name.
	 * @return array
	 */
	public function indexList($table) {
		$indexList = array();
		foreach(DB::query('PRAGMA index_list("' . $table . '")') as $index) {
			$list = array();
			foreach(DB::query('PRAGMA index_info("' . $index["name"] . '")') as $details) $list[] = $details['name'];
			$indexList[$index["name"]] = implode(',', $list);
		}

		return $indexList;
	}

	/**
	 * Returns a list of all the tables in the database.
	 * Table names will all be in lowercase.
	 * @return array
	 */
	public function tableList() {
		$tables = array();
		foreach($this->query('SELECT name FROM sqlite_master WHERE type = "table"') as $record) {
			//$table = strtolower(reset($record));
			$table = reset($record);
			$tables[strtolower($table)] = $table;
		}

		//Return an empty array if there's nothing in this database
		return isset($tables) ? $tables : Array();
	}

	function TableExists($tableName){

		$result=$this->query('SELECT name FROM sqlite_master WHERE type = "table" AND name="' . $tableName . '"')->first();

		if($result)
			return true;
		else
			return false;

	}

	/**
	 * Return the number of rows affected by the previous operation.
	 * @return int
	 */
	public function affectedRows() {
		return $this->dbConn->changes();
	}

	/**
	 * Return a boolean type-formatted string
	 * 
	 * @params array $values Contains a tokenised list of info about this data type
	 * @return string
	 */
	public function boolean($values){

		return 'BOOL NOT NULL DEFAULT ' . (isset($values['default']) ? (int)$values['default'] : 0);

	}

	/**
	 * Return a date type-formatted string
	 * 
	 * @params array $values Contains a tokenised list of info about this data type
	 * @return string
	 */
	public function date($values){

		return "TEXT";

	}

	/**
	 * Return a decimal type-formatted string
	 * 
	 * @params array $values Contains a tokenised list of info about this data type
	 * @return string
	 */
	public function decimal($values, $asDbValue=false){

		$default = isset($values['default']) && is_numeric($values['default']) ? $values['default'] : 0;
		return "NUMERIC NOT NULL DEFAULT " . $default;

	}

	/**
	 * Return a enum type-formatted string
	 *
 	 * enumus are not supported. as a workaround to store allowed values we creates an additional table
	 * 
	 * @params array $values Contains a tokenised list of info about this data type
	 * @return string
	 */
	protected $enum_map = array();
	
	public function enum($values){
		$tablefield = $values['table'] . '.' . $values['name'];
		if(empty($this->enum_map)) $this->query("CREATE TABLE IF NOT EXISTS \"SQLiteEnums\" (\"TableColumn\" TEXT PRIMARY KEY, \"EnumList\" TEXT)");
		if(empty($this->enum_map[$tablefield]) || $this->enum_map[$tablefield] != implode(',', $values['enums'])) {
			$this->query("REPLACE INTO SQLiteEnums (TableColumn, EnumList) VALUES (\"{$tablefield}\", \"" . implode(',', $values['enums']) . "\")");
			$this->enum_map[$tablefield] = implode(',', $values['enums']);
		}
		return "TEXT DEFAULT '{$values['default']}'";
	}
	
	/**
	 * Return a set type-formatted string
	 * This type doesn't exist in SQLite as well
	 * 
	 * @params array $values Contains a tokenised list of info about this data type
	 * @return string
	 */
	public function set($values) {
		$tablefield = $values['table'] . '.' . $values['name'];
		if(empty($this->enum_map)) $this->query("CREATE TABLE IF NOT EXISTS SQLiteEnums (TableColumn TEXT PRIMARY KEY, EnumList TEXT)");
		if(empty($this->enum_map[$tablefield]) || $this->enum_map[$tablefield] != implode(',', $values['enums'])) {
			$this->query("REPLACE INTO SQLiteEnums (TableColumn, EnumList) VALUES (\"{$tablefield}\", \"" . implode(',', $values['enums']) . "\")");
			$this->enum_map[$tablefield] = implode(',', $values['enums']);
		}
		$default = '';
		if(!empty($values['default'])) {
			$default = str_replace(array('"',"'","\\","\0"), "", $values['default']);
			$default = " DEFAULT '$default'";
		}
		return 'TEXT' . $default;
	}

	/**
	 * Return a float type-formatted string
	 * 
	 * @params array $values Contains a tokenised list of info about this data type
	 * @return string
	 */
	public function float($values, $asDbValue=false){

		return "REAL";

	}

	/**
	 * Return a Double type-formatted string
	 * 
	 * @params array $values Contains a tokenised list of info about this data type
	 * @return string
	 */
	public function Double($values, $asDbValue=false){

		return "REAL";

	}

	/**
	 * Return a int type-formatted string
	 * 
	 * @params array $values Contains a tokenised list of info about this data type
	 * @return string
	 */
	public function int($values, $asDbValue=false){

		return "INTEGER({$values['precision']}) " . strtoupper($values['null']) . " DEFAULT " . (int)$values['default'];

	}

	/**
	 * Return a datetime type-formatted string
	 * For SQLite3, we simply return the word 'TEXT', no other parameters are necessary
	 * 
	 * @params array $values Contains a tokenised list of info about this data type
	 * @return string
	 */
	public function ss_datetime($values, $asDbValue=false){

		return "DATETIME";

	}

	/**
	 * Return a text type-formatted string
	 * 
	 * @params array $values Contains a tokenised list of info about this data type
	 * @return string
	 */
	public function text($values, $asDbValue=false){

		return 'TEXT';

	}

	/**
	 * Return a time type-formatted string
	 * 
	 * @params array $values Contains a tokenised list of info about this data type
	 * @return string
	 */
	public function time($values){

		return "TEXT";

	}

	/**
	 * Return a varchar type-formatted string
	 * 
	 * @params array $values Contains a tokenised list of info about this data type
	 * @return string
	 */
	public function varchar($values, $asDbValue=false){
		return "VARCHAR({$values['precision']}) COLLATE NOCASE";
	}

	/*
	 * Return a 4 digit numeric type.  MySQL has a proprietary 'Year' type.
	 * For SQLite3 we use TEXT
	 */
	public function year($values, $asDbValue=false){

		return "TEXT";

	}

	function escape_character($escape=false){

		if($escape) return "\\\""; else return "\"";

	}

	/**
	 * This returns the column which is the primary key for each table
	 * In SQLite3 it is INTEGER PRIMARY KEY AUTOINCREMENT
	 * SQLite3 does autoincrement ids even without the AUTOINCREMENT keyword, but the behaviour is signifficantly different
	 *
	 * @return string
	 */
	function IdColumn($asDbValue=false){
		return 'INTEGER PRIMARY KEY AUTOINCREMENT';
	}

	/**
	 * Returns true if this table exists
	 */
	function hasTable($tableName) {
		$SQL_table = Convert::raw2sql($tableName);
		return (bool)($this->query("SELECT name FROM sqlite_master WHERE type = \"table\" AND name = \"$tableName\"")->value());
	}

	/**
	 * Returns the SQL command to get all the tables in this database
	 */
	function allTablesSQL(){
		return 'SELECT name FROM sqlite_master WHERE type = "table"';
	}

	/**
	 * Return enum values for the given field
	 * @return array
	 */
	public function enumValuesForField($tableName, $fieldName) {
		$classnameinfo = DB::query("SELECT EnumList FROM SQLiteEnums WHERE TableColumn = \"{$tableName}.{$fieldName}\"")->first();
		$output = array();
		if($classnameinfo) {
			$output = explode(',', $classnameinfo['EnumList']);
		}
		return $output;
	}

	/**
	 * Get the actual enum fields from the constraint value:
	 */
	protected function EnumValuesFromConstraint($constraint){
		$constraint=substr($constraint, strpos($constraint, 'ANY (ARRAY[')+11);
		$constraint=substr($constraint, 0, -11);
		$constraints=Array();
		$segments=explode(',', $constraint);
		foreach($segments as $this_segment){
			$bits=preg_split('/ *:: */', $this_segment);
			array_unshift($constraints, trim($bits[0], " '"));
		}

		return $constraints;
	}

	/*
	 * Returns the database-specific version of the now() function
	 */
	function now(){
		return "datetime('now', 'localtime')";
	}

	/*
	 * Returns the database-specific version of the random() function
	 */
	function random(){
		return 'random()';
	}

	/*
	 * This is a lookup table for data types.
	 * For instance, Postgres uses 'INT', while MySQL uses 'UNSIGNED'
	 * So this is a DB-specific list of equivalents.
	 */
	function dbDataType($type){
		$values=Array(
			'unsigned integer'=>'INT'
		);
		
		if(isset($values[$type]))
			return $values[$type];
		else return '';
	}
	
	/*
	 * This will return text which has been escaped in a database-friendly manner
	 */
	function addslashes($value){
		return $this->dbConn->escapeString($value);
	}

	/*
	 * This changes the index name depending on database requirements.
	 */
	function modifyIndex($index, $spec){
		return str_replace('"', '', $index);
	}

	/**
	 * The core search engine configuration.
	 * @todo There is a fulltext search for SQLite making use of virtual tables, the fts3 extension and the MATCH operator
	 * there are a few issues with fts:
	 * - shared cached lock doesn't allow to create virtual tables on versions prior to 3.6.17
	 * - there must not be more than one MATCH operator per statement
	 * - the fts3 extension needs to be available
	 * for now we use the MySQL implementation with the MATCH()AGAINST() uglily replaced with LIKE
	 * 
	 * @param string $keywords Keywords as a space separated string
	 * @return object DataObjectSet of result pages
	 */
	public function searchEngine($classesToSearch, $keywords, $start, $pageLength, $sortBy = "Relevance DESC", $extraFilter = "", $booleanSearch = false, $alternativeFileFilter = "", $invertedMatch = false) {
		$fileFilter = '';
		$keywords = Convert::raw2sql(str_replace(array('*','+','-','"','\''),'',$keywords));
		$htmlEntityKeywords = htmlentities(utf8_decode($keywords));

		$extraFilters = array('SiteTree' => '', 'File' => '');

		if($extraFilter) {
			$extraFilters['SiteTree'] = " AND $extraFilter";

			if($alternativeFileFilter) $extraFilters['File'] = " AND $alternativeFileFilter";
			else $extraFilters['File'] = $extraFilters['SiteTree'];
		}

		// Always ensure that only pages with ShowInSearch = 1 can be searched
		$extraFilters['SiteTree'] .= ' AND ShowInSearch <> 0';
		// File.ShowInSearch was added later, keep the database driver backwards compatible 
		// by checking for its existence first
		$fields = $this->fieldList('File');
		if(array_key_exists('ShowInSearch', $fields)) {
			$extraFilters['File'] .= " AND ShowInSearch <> 0";
		}

		$limit = $start . ", " . (int) $pageLength;

		$notMatch = $invertedMatch ? "NOT " : "";
		if($keywords) {
			$match['SiteTree'] = "
				(Title LIKE '%$keywords%' OR MenuTitle LIKE '%$keywords%' OR Content LIKE '%$keywords%' OR MetaTitle LIKE '%$keywords%' OR MetaDescription LIKE '%$keywords%' OR MetaKeywords LIKE '%$keywords%' OR
				Title LIKE '%$htmlEntityKeywords%' OR MenuTitle LIKE '%$htmlEntityKeywords%' OR Content LIKE '%$htmlEntityKeywords%' OR MetaTitle LIKE '%$htmlEntityKeywords%' OR MetaDescription LIKE '%$htmlEntityKeywords%' OR MetaKeywords LIKE '%$htmlEntityKeywords%')
			";
			$match['File'] = "(Filename LIKE '%$keywords%' OR Title LIKE '%$keywords%' OR Content LIKE '%$keywords%') AND ClassName = 'File'";

			// We make the relevance search by converting a boolean mode search into a normal one
			$relevanceKeywords = $keywords;
			$htmlEntityRelevanceKeywords = $htmlEntityKeywords;
			$relevance['SiteTree'] = "(Title LIKE '%$relevanceKeywords%' OR MenuTitle LIKE '%$relevanceKeywords%' OR Content LIKE '%$relevanceKeywords%' OR MetaTitle LIKE '%$relevanceKeywords%' OR MetaDescription LIKE '%$relevanceKeywords%' OR MetaKeywords) + (Title LIKE '%$htmlEntityRelevanceKeywords%' OR MenuTitle LIKE '%$htmlEntityRelevanceKeywords%' OR Content LIKE '%$htmlEntityRelevanceKeywords%' OR MetaTitle LIKE '%$htmlEntityRelevanceKeywords%' OR MetaDescription LIKE '%$htmlEntityRelevanceKeywords%' OR MetaKeywords LIKE '%$htmlEntityRelevanceKeywords%')";
			$relevance['File'] = "(Filename LIKE '%$relevanceKeywords%' OR Title LIKE '%$relevanceKeywords%' OR Content LIKE '%$relevanceKeywords%')";
		} else {
			$relevance['SiteTree'] = $relevance['File'] = 1;
			$match['SiteTree'] = $match['File'] = "1 = 1";
		}

		// Generate initial queries and base table names
		$baseClasses = array('SiteTree' => '', 'File' => '');
		foreach($classesToSearch as $class) {
			$queries[$class] = singleton($class)->extendedSQL($notMatch . $match[$class] . $extraFilters[$class], "");
			$baseClasses[$class] = reset($queries[$class]->from);
		}

		// Make column selection lists
		$select = array(
			'SiteTree' => array("\"ClassName\"","\"SiteTree\".\"ID\"","\"ParentID\"",        "\"Title\"","\"URLSegment\"",        "\"Content\"","\"LastEdited\"","\"Created\"","NULL AS \"Filename\"", "NULL AS \"Name\"", "\"CanViewType\"", "$relevance[SiteTree] AS Relevance"),
			'File'     => array("\"ClassName\"","\"File\".\"ID\"",    "NULL AS \"ParentID\"","\"Title\"","NULL AS \"URLSegment\"","\"Content\"","\"LastEdited\"","\"Created\"","\"Filename\"",         "\"Name\"", "NULL AS \"CanViewType\"", "$relevance[File] AS Relevance"),
		);

		// Process queries
		foreach($classesToSearch as $class) {
			// There's no need to do all that joining
			$queries[$class]->from = array(str_replace('`','',$baseClasses[$class]) => $baseClasses[$class]);
			$queries[$class]->select = $select[$class];
			$queries[$class]->orderby = null;
		}

		// Combine queries
		$querySQLs = array();
		$totalCount = 0;
		foreach($queries as $query) {
			$querySQLs[] = $query->sql();
			$totalCount += $query->unlimitedRowCount();
		}
		$fullQuery = implode(" UNION ", $querySQLs) . " ORDER BY $sortBy LIMIT $limit";
		// Get records
		$records = DB::query($fullQuery);

		foreach($records as $record)
			$objects[] = new $record['ClassName']($record);

		if(isset($objects)) $doSet = new DataObjectSet($objects);
			else $doSet = new DataObjectSet();

		$doSet->setPageLimits($start, $pageLength, $totalCount);
		return $doSet;
	}

	/*
	 * Does this database support transactions?
	 */
	public function supportsTransactions(){
<<<<<<< HEAD
		return version_compare($this->getVersion(), '3.6', '>=');
=======
		return version_compare($this->getVersion(), '3.6', '>=');
>>>>>>> 0dfbf538
	}

	/*
	 * This is a quick lookup to discover if the database supports particular extensions
	 */
	public function supportsExtensions($extensions=Array('partitions', 'tablespaces', 'clustering')){

		if(isset($extensions['partitions']))
			return true;
		elseif(isset($extensions['tablespaces']))
			return true;
		elseif(isset($extensions['clustering']))
			return true;
<<<<<<< HEAD
		else
			return false;
	}
	
	/**
	 * @deprecated 1.2 use transactionStart() (method required for 2.4.x)
	 */
	public function startTransaction($transaction_mode=false, $session_characteristics=false){
		$this->transactionStart($transaction_mode, $session_characteristics);
	}

	/*
	 * Start a prepared transaction
	 */
	public function transactionStart($transaction_mode=false, $session_characteristics=false){
		DB::query('BEGIN');
	}

=======
		else
			return false;
	}

	/**
	 * @deprecated 1.2 use transactionStart() (method required for 2.4.x)
	 */
	public function startTransaction($transaction_mode=false, $session_characteristics=false){
		$this->transactionStart($transaction_mode, $session_characteristics);
	}

	/*
	 * Start a prepared transaction
	 */
	public function transactionStart($transaction_mode=false, $session_characteristics=false){
		DB::query('BEGIN');
	}

>>>>>>> 0dfbf538
	/*
	 * Create a savepoint that you can jump back to if you encounter problems
	 */
	public function transactionSavepoint($savepoint){
		DB::query("SAVEPOINT \"$savepoint\"");
	}

	/*
	 * Rollback or revert to a savepoint if your queries encounter problems
	 * If you encounter a problem at any point during a transaction, you may
	 * need to rollback that particular query, or return to a savepoint
	 */
	public function transactionRollback($savepoint=false){

		if($savepoint) {
			DB::query("ROLLBACK TO $savepoint;");
		} else {
			DB::query('ROLLBACK;');
<<<<<<< HEAD
		}
	}

	/**
	 * @deprecated 1.2 use transactionEnd() (method required for 2.4.x)
	 */
	public function endTransaction(){
		$this->transactionEnd();
	}
	
	/*
	 * Commit everything inside this transaction so far
	 */
	public function transactionEnd(){
		DB::query('COMMIT;');
	}

	/**
	 * Convert a SQLQuery object into a SQL statement
	 */
	public function sqlQueryToString(SQLQuery $sqlQuery) {
=======
		}
	}

	/**
	 * @deprecated 1.2 use transactionEnd() (method required for 2.4.x)
	 */
	public function endTransaction(){
		$this->transactionEnd();
	}

	/*
	 * Commit everything inside this transaction so far
	 */
	public function transactionEnd(){
		DB::query('COMMIT;');
	}

	/**
	 *
	 * This is a stub function.  Postgres caches the fieldlist results.
	 *
	 * @param string $tableName
	 *
	 * @return boolean
	 */
	function clear_cached_fieldlist($tableName=false){
		return true;
	}

	/**
	 * Convert a SQLQuery object into a SQL statement
	 */
	public function sqlQueryToString(SQLQuery $sqlQuery) {
		if (!$sqlQuery->from) return '';
>>>>>>> 0dfbf538
		$distinct = $sqlQuery->distinct ? "DISTINCT " : "";
		if($sqlQuery->delete) {
			$text = "DELETE ";
		} else if($sqlQuery->select) {
			$text = "SELECT $distinct" . implode(", ", $sqlQuery->select);
		}
		if($sqlQuery->from) $text .= " FROM " . implode(" ", $sqlQuery->from);

		if($sqlQuery->where) $text .= " WHERE (" . $sqlQuery->getFilter(). ")";
		if($sqlQuery->groupby) $text .= " GROUP BY " . implode(", ", $sqlQuery->groupby);
		if($sqlQuery->having) $text .= " HAVING ( " . implode(" ) AND ( ", $sqlQuery->having) . " )";
		if($sqlQuery->orderby) $text .= " ORDER BY " . $this->orderMoreSpecifically($sqlQuery->select,$sqlQuery->orderby);

		if($sqlQuery->limit) {
			$limit = $sqlQuery->limit;
			// Pass limit as array or SQL string value
			if(is_array($limit)) {
				if(!array_key_exists('limit',$limit)) user_error('SQLQuery::limit(): Wrong format for $limit', E_USER_ERROR);

				if(isset($limit['start']) && is_numeric($limit['start']) && isset($limit['limit']) && is_numeric($limit['limit'])) {
					$combinedLimit = "$limit[limit] OFFSET $limit[start]";
				} elseif(isset($limit['limit']) && is_numeric($limit['limit'])) {
					$combinedLimit = (int)$limit['limit'];
				} else {
					$combinedLimit = false;
				}
				if(!empty($combinedLimit)) $text .= " LIMIT " . $combinedLimit;

			} else {
				$text .= " LIMIT " . $sqlQuery->limit;
			}
		}

		return $text;
	}
	
	/**
	 * SQLite3 complains about ambiguous column names if the ORDER BY expression doesn't contain the table name
	 * and the expression matches more than one expression in the SELECT expression.
	 * assuming that there is no amibguity we just use the first table name
	 * 
	 * used by SQLite3Database::sqlQueryToString()
	 * 
	 * @param array $select SELECT expressions as of SQLquery
	 * @param string $order ORDER BY expressions to be checked and augmented as of SQLquery
	 * @return string fully specified ORDER BY expression
	 */
	protected function orderMoreSpecifically($select,$order) {
		
		$altered = false;

		// split expression into order terms
		$terms = explode(',', $order);

		foreach($terms as $i => $term) {
			$term = trim($term);

			// check if table is unspecified
			if(!preg_match('/\./', $term)) {
				$direction = '';
				if(preg_match('/( ASC)$|( DESC)$/i',$term)) list($term,$direction) = explode(' ', $term);

				// find a match in the SELECT array and replace
				foreach($select as $s) {
					if(preg_match('/"[a-z0-9_]+"\.[\'"]?' . $term . '[\'"]?/i', trim($s))) {
						$terms[$i] = $s . ' ' . $direction;
						$altered = true;
						break;
					}
				}
			}
		}

		return implode(',', $terms);
	}
	
	/**
	 * Helper functions to prepare DBMS specific SQL fragments for basic datetime operations
	 */
	
	/**
	 * Function to return an SQL datetime expression that can be used with SQLite3
	 * used for querying a datetime in a certain format
	 * @param string $date to be formated, can be either 'now', literal datetime like '1973-10-14 10:30:00' or field name, e.g. '"SiteTree"."Created"'
	 * @param string $format to be used, supported specifiers:
	 * %Y = Year (four digits)
	 * %m = Month (01..12)
	 * %d = Day (01..31)
	 * %H = Hour (00..23)
	 * %i = Minutes (00..59)
	 * %s = Seconds (00..59)
	 * %U = unix timestamp, can only be used on it's own
	 * @return string SQL datetime expression to query for a formatted datetime
	 */
	function formattedDatetimeClause($date, $format) {

		preg_match_all('/%(.)/', $format, $matches);
		foreach($matches[1] as $match) if(array_search($match, array('Y','m','d','H','i','s','U')) === false) user_error('formattedDatetimeClause(): unsupported format character %' . $match, E_USER_WARNING);
		
		$translate = array(
			'/%i/' => '%M',
			'/%s/' => '%S',
			'/%U/' => '%s',
		);
		$format = preg_replace(array_keys($translate), array_values($translate), $format);

		$modifiers = array();
		if($format == '%s' && $date != 'now') $modifiers[] = 'utc';
		if($format != '%s' && $date == 'now') $modifiers[] = 'localtime';

		if(preg_match('/^now$/i', $date)) {
			$date = "'now'";
		} else if(preg_match('/^\d{4}-\d{2}-\d{2} \d{2}:\d{2}:\d{2}$/i', $date)) {
			$date = "'$date'";
		}

		$modifier = empty($modifiers) ? '' : ", '" . implode("', '", $modifiers) . "'";
		return "strftime('$format', $date$modifier)";
	}
	
	/**
	 * Function to return an SQL datetime expression that can be used with SQLite3
	 * used for querying a datetime addition
	 * @param string $date, can be either 'now', literal datetime like '1973-10-14 10:30:00' or field name, e.g. '"SiteTree"."Created"'
	 * @param string $interval to be added, use the format [sign][integer] [qualifier], e.g. -1 Day, +15 minutes, +1 YEAR
	 * supported qualifiers:
	 * - years
	 * - months
	 * - days
	 * - hours
	 * - minutes
	 * - seconds
	 * This includes the singular forms as well
	 * @return string SQL datetime expression to query for a datetime (YYYY-MM-DD hh:mm:ss) which is the result of the addition
	 */
	function datetimeIntervalClause($date, $interval) {
		$modifiers = array();
		if($date == 'now') $modifiers[] = 'localtime';

		if(preg_match('/^now$/i', $date)) {
			$date = "'now'";
		} else if(preg_match('/^\d{4}-\d{2}-\d{2} \d{2}:\d{2}:\d{2}$/i', $date)) {
			$date = "'$date'";
		}

		$modifier = empty($modifiers) ? '' : ", '" . implode("', '", $modifiers) . "'";
		return "datetime($date$modifier, '$interval')";
	}

	/**
	 * Function to return an SQL datetime expression that can be used with SQLite3
	 * used for querying a datetime substraction
	 * @param string $date1, can be either 'now', literal datetime like '1973-10-14 10:30:00' or field name, e.g. '"SiteTree"."Created"'
	 * @param string $date2 to be substracted of $date1, can be either 'now', literal datetime like '1973-10-14 10:30:00' or field name, e.g. '"SiteTree"."Created"'
	 * @return string SQL datetime expression to query for the interval between $date1 and $date2 in seconds which is the result of the substraction
	 */
	function datetimeDifferenceClause($date1, $date2) {

		$modifiers1 = array();
		$modifiers2 = array();

		if($date1 == 'now') $modifiers1[] = 'localtime';
		if($date2 == 'now') $modifiers2[] = 'localtime';

		if(preg_match('/^now$/i', $date1)) {
			$date1 = "'now'";
		} else if(preg_match('/^\d{4}-\d{2}-\d{2} \d{2}:\d{2}:\d{2}$/i', $date1)) {
			$date1 = "'$date1'";
		}

		if(preg_match('/^now$/i', $date2)) {
			$date2 = "'now'";
		} else if(preg_match('/^\d{4}-\d{2}-\d{2} \d{2}:\d{2}:\d{2}$/i', $date2)) {
			$date2 = "'$date2'";
		}

		$modifier1 = empty($modifiers1) ? '' : ", '" . implode("', '", $modifiers1) . "'";
		$modifier2 = empty($modifiers2) ? '' : ", '" . implode("', '", $modifiers2) . "'";

		return "strftime('%s', $date1$modifier1) - strftime('%s', $date2$modifier2)";
	}
}

/**
 * A result-set from a SQLite3 database.
 * @package SQLite3Database
 */
class SQLite3Query extends SS_Query {

	/**
	 * The SQLite3Database object that created this result set.
	 * @var SQLite3Database
	 */
	protected $database;

	/**
	 * The internal sqlite3 handle that points to the result set.
	 * @var resource
	 */
	protected $handle;

	/**
	 * Hook the result-set given into a Query class, suitable for use by sapphire.
	 * @param database The database object that created this query.
	 * @param handle the internal sqlite3 handle that is points to the resultset.
	 */
	public function __construct(SQLite3Database $database, $handle) {
		$this->database = $database;
		$this->handle = $handle;
	}

	public function __destruct() {
		if($this->handle) $this->handle->finalize();
	}

	public function seek($row) {
		$this->handle->reset();
		$i=0;
		while($i < $row && $row = @$this->handle->fetchArray()) $i++;
		return true;
	}

	/**
	 * @todo This looks terrible but there is no SQLite3::get_num_rows() implementation
	 */
	public function numRecords() {
		$c=0;
		while(@$this->handle->fetchArray()) $c++;
		$this->handle->reset();
		return $c;
	}

	public function nextRecord() {
		// Coalesce rather than replace common fields.
		if($data = @$this->handle->fetchArray(SQLITE3_NUM)) {
			foreach($data as $columnIdx => $value) {
				if(preg_match('/^"([a-z0-9_]+)"\."([a-z0-9_]+)"$/i', $this->handle->columnName($columnIdx), $matches)) $columnName = $matches[2];
				else if(preg_match('/^"([a-z0-9_]+)"$/i', $this->handle->columnName($columnIdx), $matches)) $columnName = $matches[1];
				else $columnName = trim($this->handle->columnName($columnIdx),"\"' \t");
				// $value || !$ouput[$columnName] means that the *last* occurring value is shown
				// !$ouput[$columnName] means that the *first* occurring value is shown
				if(isset($value) || !isset($output[$columnName])) {
					$output[$columnName] = is_null($value) ? null : (string)$value;
				}
			}
			return $output;
		} else {
			return false;
		}
	}
}
<|MERGE_RESOLUTION|>--- conflicted
+++ resolved
@@ -1,1331 +1,1282 @@
-<?php
-
-/**
- * SQLite connector class.
- * @package SQLite3
- */
-
-class SQLite3Database extends SS_Database {
-	/**
-	 * Connection to the DBMS.
-	 * @var object
-	 */
-	protected $dbConn;
-
-	/**
-	 * True if we are connected to a database.
-	 * @var boolean
-	 */
-	protected $active;
-
-	/**
-	 * The name of the database.
-	 * @var string
-	 */
-	protected $database;
-
-	/*
-	 * This holds the name of the original database
-	 * So if you switch to another for unit tests, you
-	 * can then switch back in order to drop the temp database 
-	 */
-	protected $database_original;
-
-	/*
-	 * This holds the parameters that the original connection was created with,
-	 * so we can switch back to it if necessary (used for unit tests)
-	 */
-	protected $parameters;
-
-	/*
-	 * if we're on a In-Memory db
-	 */
-	protected $lives_in_memory = false;
-
-	public static $default_pragma = array();
-
-	public static $vacuum = true;
-
-	/**
-	 * Connect to a SQLite3 database.
-	 * @param array $parameters An map of parameters, which should include:
-	 *  - database: The database to connect to
-	 *  - path: the path to the SQLite3 database file
-	 *  - key: the encryption key (needs testing)
-	 *  - memory: use the faster In-Memory database for unit tests
-	 */
-	public function __construct($parameters) {
-		//We will store these connection parameters for use elsewhere (ie, unit tests)
-		$this->parameters=$parameters;
-		$this->connectDatabase();
-
-		$this->database_original=$this->database;
-	}
-	
-	/*
-	 * Uses whatever connection details are in the $parameters array to connect to a database of a given name
-	 */
-	function connectDatabase(){
-		$this->enum_map = array();
-
-		$parameters=$this->parameters;
-
-		$dbName = !isset($this->database) ? $parameters['database'] : $dbName=$this->database;
-
-		//assumes that the path to dbname will always be provided:
-		$file = $parameters['path'] . '/' . $dbName;
-
-		// use the very lightspeed SQLite In-Memory feature for testing
-		if(SapphireTest::using_temp_db() && $parameters['memory']) {
-			$file = ':memory:';
-			$this->lives_in_memory = true;
-		} else {
-			$this->lives_in_memory = false;
-		}
-		
-		if(!file_exists($parameters['path'])) {
-			SQLiteDatabaseConfigurationHelper::create_db_dir($parameters['path']);
-			SQLiteDatabaseConfigurationHelper::secure_db_dir($parameters['path']);
-		}
-
-		$this->dbConn = new SQLite3($file, SQLITE3_OPEN_READWRITE | SQLITE3_OPEN_CREATE, $parameters['key']);
-		if(method_exists('SQLite3', 'busyTimeout')) $this->dbConn->busyTimeout(60000);
-
-		//By virtue of getting here, the connection is active:
-		$this->active=true;
-		$this->database = $dbName;
-
-		if(!$this->dbConn) {
-			$this->databaseError("Couldn't connect to SQLite3 database");
-			return false;
-		}
-		
-		foreach(self::$default_pragma as $pragma => $value) $this->pragma($pragma, $value);
-		
-		if(empty(self::$default_pragma['locking_mode'])) {
-			self::$default_pragma['locking_mode'] = $this->pragma('locking_mode');
-		}
-
-		return true;
-	}
-
-	/**
-	 * Not implemented, needed for PDO
-	 */
-	public function getConnect($parameters) {
-		return null;
-	}
-
-	/**
-	 * Returns true if this database supports collations
-	 * TODO: get rid of this?
-	 * @return boolean
-	 */
-	public function supportsCollations() {
-		return true;
-	}
-
-	/**
-	 * Get the version of SQLite3.
-	 * @return float
-	 */
-	public function getVersion() {
-		return $this->query("SELECT sqlite_version()")->value();
-	}
-
-	/**
-	 * Execute PRAGMA commands.
-	 * works as getter and setter for connection params
-	 * @param String pragma name
-	 * @param String optional value to set
-	 * @return String the pragma value
-	 */
-	protected function pragma($pragma, $value = null) {
-		if(strlen($value)) {
-			$this->query("PRAGMA $pragma = $value");
-		} else {
-			$value = $this->query("PRAGMA $pragma")->value();
-		}
-
-		return $value;
-	}
-	/**
-	 * Get the database server, namely SQLite3.
-	 * @return string
-	 */
-	public function getDatabaseServer() {
-		return "SQLite3";
-	}
-
-	public function query($sql, $errorLevel = E_USER_ERROR) {
-
-		if(isset($_REQUEST['previewwrite']) && in_array(strtolower(substr($sql,0,strpos($sql,' '))), array('insert','update','delete','replace'))) {
-			Debug::message("Will execute: $sql");
-			return;
-		}
-
-		if(isset($_REQUEST['showqueries'])) { 
-			$starttime = microtime(true);
-		}
-
-		@$handle = $this->dbConn->query($sql);
-
-		if(isset($_REQUEST['showqueries'])) {
-			$endtime = round(microtime(true) - $starttime,4);
-			Debug::message("\n$sql\n{$endtime}ms\n", false);
-		}
-
-		DB::$lastQuery=$handle;
-
-		if(!$handle) {
-			$this->databaseError("Couldn't run query: $sql | " . $this->dbConn->lastErrorMsg(), $errorLevel);
-		}
-
-		return new SQLite3Query($this, $handle);
-	}
-
-	public function getGeneratedID($table) {
-		return $this->dbConn->lastInsertRowID();
-	}
-
-	/**
-	 * OBSOLETE: Get the ID for the next new record for the table.
-	 * 
-	 * @var string $table The name od the table.
-	 * @return int
-	 */
-	public function getNextID($table) {
-		user_error('getNextID is OBSOLETE (and will no longer work properly)', E_USER_WARNING);
-		$result = $this->query("SELECT MAX(ID)+1 FROM \"$table\"")->value();
-		return $result ? $result : 1;
-	}
-
-	public function isActive() {
-		return $this->active ? true : false;
-	}
-
-	/*
-	 * This will create a database based on whatever is in the $this->database value
-	 * So you need to have called $this->selectDatabase() first, or used the __construct method
-	 */
-	public function createDatabase() {
-
-		$this->dbConn = null;
-		$fullpath = $this->parameters['path'] . '/' . $this->database;
-		if(is_writable($fullpath)) unlink($fullpath);
-
-		$this->connectDatabase();
-
-	}
-
-	/**
-	 * Drop the database that this object is currently connected to.
-	 * Use with caution.
-	 */
-	public function dropDatabase() {
-		//First, we need to switch back to the original database so we can drop the current one
-		$this->dbConn = null;
-		$db_to_drop=$this->database;
-		$this->selectDatabase($this->database_original);
-		$this->connectDatabase();
-
-		$fullpath = $this->parameters['path'] . '/' . $db_to_drop;
-		if(is_writable($fullpath)) unlink($fullpath);
-	}
-
-	/**
-	 * Returns the name of the currently selected database
-	 */
-	public function currentDatabase() {
-		return $this->database;
-	}
-
-	/**
-	 * Switches to the given database.
-	 * If the database doesn't exist, you should call createDatabase() after calling selectDatabase()
-	 */
-	public function selectDatabase($dbname) {
-		$this->database=$dbname;
-
-		$this->tableList = $this->fieldList = $this->indexList = null;
-
-		return true;
-	}
-
-
-	/**
-	 * Returns true if the named database exists.
-	 */
-	public function databaseExists($name) {
-		$SQL_name=Convert::raw2sql($name);
-		$result=$this->query("PRAGMA database_list");
-		foreach($result as $db) if($db['name'] == 'main' && preg_match('/\/' . $name . '/', $db['file'])) return true;
-		if(file_exists($this->parameters['path'] . '/' . $name)) return true;
-		return false;
-	}
-
-	function beginSchemaUpdate() {
-		$this->pragma('locking_mode', 'EXCLUSIVE');
-		$this->checkAndRepairTable();
-		// if($this->TableExists('SQLiteEnums')) $this->query("DELETE FROM SQLiteEnums");
-		$this->checkAndRepairTable();
-		parent::beginSchemaUpdate();
-	}
-
-	function endSchemaUpdate() {
-		parent::endSchemaUpdate();
-		$this->pragma('locking_mode', self::$default_pragma['locking_mode']);
-	}
-
-	public function clearTable($table) {
-		if($table != 'SQLiteEnums') $this->dbConn->query("DELETE FROM \"$table\"");
-	}
-
-	public function createTable($table, $fields = null, $indexes = null, $options = null, $advancedOptions = null) {
-
-		if(!isset($fields['ID'])) $fields['ID'] = $this->IdColumn();
-
-		$fieldSchemata = array();
-		if($fields) foreach($fields as $k => $v) {
-			$fieldSchemata[] = "\"$k\" $v";
-		}
-		$fieldSchemas = implode(",\n",$fieldSchemata);
-
-		// Switch to "CREATE TEMPORARY TABLE" for temporary tables
-		$temporary = empty($options['temporary']) ? "" : "TEMPORARY";
-		$this->query("CREATE $temporary TABLE \"$table\" (
-			$fieldSchemas
-		)");
-
-		if($indexes) {
-			foreach($indexes as $indexName => $indexDetails) {
-				$this->createIndex($table, $indexName, $indexDetails);
-			}
-		}
-
-		return $table;
-	}
-
-	/**
-	 * Alter a table's schema.
-	 * @param $table The name of the table to alter
-	 * @param $newFields New fields, a map of field name => field schema
-	 * @param $newIndexes New indexes, a map of index name => index type
-	 * @param $alteredFields Updated fields, a map of field name => field schema
-	 * @param $alteredIndexes Updated indexes, a map of index name => index type
-	 */
-	public function alterTable($tableName, $newFields = null, $newIndexes = null, $alteredFields = null, $alteredIndexes = null, $alteredOptions = null, $advancedOptions = null) {
-
-		if($newFields) foreach($newFields as $fieldName => $fieldSpec) $this->createField($tableName, $fieldName, $fieldSpec);
-
-		if($alteredFields) foreach($alteredFields as $fieldName => $fieldSpec) $this->alterField($tableName, $fieldName, $fieldSpec);
-
-		if($newIndexes) foreach($newIndexes as $indexName => $indexSpec) $this->createIndex($tableName, $indexName, $indexSpec);
-
-		if($alteredIndexes) foreach($alteredIndexes as $indexName => $indexSpec) $this->alterIndex($tableName, $indexName, $indexSpec);
-
-	}
-    
-	public function renameTable($oldTableName, $newTableName) {
-
-		$this->query("ALTER TABLE \"$oldTableName\" RENAME TO \"$newTableName\"");
-
-	}
-
-	protected static $checked_and_repaired = false;
-
-	/**
-	 * Repairs and reindexes the table.  This might take a long time on a very large table.
-	 * @var string $tableName The name of the table.
-	 * @return boolean Return true if the table has integrity after the method is complete.
-	 */
-	public function checkAndRepairTable($tableName = null) {
-		$ok = true;
-
-		if(!SapphireTest::using_temp_db() && !self::$checked_and_repaired) {
-			$this->alterationMessage("Checking database integrity","repaired");
-			if($msgs = $this->query('PRAGMA integrity_check')) foreach($msgs as $msg) if($msg['integrity_check'] != 'ok') { Debug::show($msg['integrity_check']); $ok = false; }
-			if(self::$vacuum) {
-				$this->query('VACUUM', E_USER_NOTICE);
-				if($this instanceof SQLitePDODatabase) {
-					$msg = $this->dbConn->errorInfo();
-					$msg = isset($msg[2]) ? $msg[2] : 'no errors';
-				} else {
-					$msg = $this->dbConn->lastErrorMsg();
-				}
-				if(preg_match('/authoriz/', $msg)) {
-					$this->alterationMessage('VACUUM | ' . $msg, "error");
-				} else {
-					$this->alterationMessage("VACUUMing", "repaired");
-				}
-			}
-			self::$checked_and_repaired = true;
-		}
-		
-		return $ok;
-	}
-
-	public function createField($tableName, $fieldName, $fieldSpec) {
-		$this->query("ALTER TABLE \"$tableName\" ADD \"$fieldName\" $fieldSpec");
-	}
-
-	/**
-	 * Change the database type of the given field.
-	 * @param string $tableName The name of the tbale the field is in.
-	 * @param string $fieldName The name of the field to change.
-	 * @param string $fieldSpec The new field specification
-	 */
-	public function alterField($tableName, $fieldName, $fieldSpec) {
-
-		$oldFieldList = $this->fieldList($tableName);
-		$fieldNameList = '"' . implode('","', array_keys($oldFieldList)) . '"';
-
-		if(!empty($_REQUEST['avoidConflict']) && Director::isDev()) $fieldSpec = preg_replace('/\snot null\s/i', ' NOT NULL ON CONFLICT REPLACE ', $fieldSpec);
-
-		if(array_key_exists($fieldName, $oldFieldList)) {
-
-			$oldCols = array();
-
-			foreach($oldFieldList as $name => $spec) {
-				$newColsSpec[] = "\"$name\" " . ($name == $fieldName ? $fieldSpec : $spec);
-			}
-
-			$queries = array(
-				"BEGIN TRANSACTION",
-				"CREATE TABLE \"{$tableName}_alterfield_{$fieldName}\"(" . implode(',', $newColsSpec) . ")",
-				"INSERT INTO \"{$tableName}_alterfield_{$fieldName}\" SELECT {$fieldNameList} FROM \"$tableName\"",
-				"DROP TABLE \"$tableName\"",
-				"ALTER TABLE \"{$tableName}_alterfield_{$fieldName}\" RENAME TO \"$tableName\"",
-				"COMMIT"
-			);
-
-			$indexList = $this->indexList($tableName);
-			foreach($queries as $query) $this->query($query.';');
-
-			foreach($indexList as $indexName => $indexSpec) $this->createIndex($tableName, $indexName, $indexSpec);
-
-		}
-
-	}
-
-	/**
-	 * Change the database column name of the given field.
-	 * 
-	 * @param string $tableName The name of the tbale the field is in.
-	 * @param string $oldName The name of the field to change.
-	 * @param string $newName The new name of the field
-	 */
-	public function renameField($tableName, $oldName, $newName) {
-		$oldFieldList = $this->fieldList($tableName);
-		$oldCols = array();
-
-		if(array_key_exists($oldName, $oldFieldList)) {
-			foreach($oldFieldList as $name => $spec) {
-				$oldCols[] = "\"$name\"" . (($name == $oldName) ? " AS $newName" : '');
-				$newCols[] = "\"". (($name == $oldName) ? $newName : $name). "\"";
-				$newColsSpec[] = "\"" . (($name == $oldName) ? $newName : $name) . "\" $spec";
-			}
-
-			$queries = array(
-				"BEGIN TRANSACTION",
-				"CREATE TABLE \"{$tableName}_renamefield_{$oldName}\" (" . implode(',', $newColsSpec) . ")",
-				"INSERT INTO \"{$tableName}_renamefield_{$oldName}\" SELECT " . implode(',', $oldCols) . " FROM \"$tableName\"",
-				"DROP TABLE \"$tableName\"",
-				"ALTER TABLE \"{$tableName}_renamefield_{$oldName}\" RENAME TO \"$tableName\"",
-				"COMMIT"
-			);
-
-			$indexList = $this->indexList($tableName);
-			foreach($queries as $query) $this->query($query.';');
-
-			foreach($indexList as $indexName => $indexSpec) {
-				$renamedIndexSpec = array();
-				foreach(explode(',', $indexSpec) as $col) $renamedIndexSpec[] = $col == $oldName ? $newName : $col;
-				$this->createIndex($tableName, $indexName, implode(',', $renamedIndexSpec));
-			}
-
-		}
-	}
-
-	public function fieldList($table) {
-		$sqlCreate = DB::query('SELECT sql FROM sqlite_master WHERE type = "table" AND name = "' . $table . '"')->record();
-		$fieldList = array();
-
-		if($sqlCreate && $sqlCreate['sql']) {
-			preg_match('/^[\s]*CREATE[\s]+TABLE[\s]+[\'"]?[a-zA-Z0-9_]+[\'"]?[\s]*\((.+)\)[\s]*$/ims', $sqlCreate['sql'], $matches);
-			$fields = isset($matches[1]) ? preg_split('/,(?=(?:[^\'"]*$)|(?:[^\'"]*[\'"][^\'"]*[\'"][^\'"]*)*$)/x', $matches[1]) : array();
-			foreach($fields as $field) {
-				$details = preg_split('/\s/', trim($field));
-				$name = array_shift($details);
-				$name = str_replace('"', '', trim($name));
-				$fieldList[$name] = implode(' ', $details);
-			}
-		}
-
-		return $fieldList;
-	}
-
-	/**
-	 * Create an index on a table.
-	 * @param string $tableName The name of the table.
-	 * @param string $indexName The name of the index.
-	 * @param string $indexSpec The specification of the index, see Database::requireIndex() for more details.
-	 */
-	public function createIndex($tableName, $indexName, $indexSpec) {
-		$spec = $this->convertIndexSpec($indexSpec, $indexName);
-		if(!preg_match('/".+"/', $indexName)) $indexName = "\"$indexName\"";
-		
-		$this->query("CREATE INDEX IF NOT EXISTS $indexName ON \"$tableName\" ($spec)");
-
-	}
-
-	/*
-	 * This takes the index spec which has been provided by a class (ie static $indexes = blah blah)
-	 * and turns it into a proper string.
-	 * Some indexes may be arrays, such as fulltext and unique indexes, and this allows database-specific
-	 * arrays to be created.
-	 */
-	public function convertIndexSpec($indexSpec, $indexName = null) {
-		if(is_array($indexSpec)) {
-			$indexSpec = $indexSpec['value'];
-		} else if(is_numeric($indexSpec)) {
-			$indexSpec = $indexName;
-		}
-		
-		if(preg_match('/\((.+)\)/', $indexSpec, $matches)) {
-			$indexSpec = $matches[1];
-		}
-
-		return preg_replace('/\s/', '', $indexSpec);
-	}
-
-	/**
-	 * prefix indexname with uppercase tablename if not yet done, in order to avoid ambiguity
-	 */
-	function getDbSqlDefinition($tableName, $indexName, $indexSpec) {
-		return "\"$tableName.$indexName\"";
-	}
-
-	/**
-	 * Alter an index on a table.
-	 * @param string $tableName The name of the table.
-	 * @param string $indexName The name of the index.
-	 * @param string $indexSpec The specification of the index, see Database::requireIndex() for more details.
-	 */
-	public function alterIndex($tableName, $indexName, $indexSpec) {
-		$this->createIndex($tableName, $indexName, $indexSpec);
-	}
-
-	/**
-	 * Return the list of indexes in a table.
-	 * @param string $table The table name.
-	 * @return array
-	 */
-	public function indexList($table) {
-		$indexList = array();
-		foreach(DB::query('PRAGMA index_list("' . $table . '")') as $index) {
-			$list = array();
-			foreach(DB::query('PRAGMA index_info("' . $index["name"] . '")') as $details) $list[] = $details['name'];
-			$indexList[$index["name"]] = implode(',', $list);
-		}
-
-		return $indexList;
-	}
-
-	/**
-	 * Returns a list of all the tables in the database.
-	 * Table names will all be in lowercase.
-	 * @return array
-	 */
-	public function tableList() {
-		$tables = array();
-		foreach($this->query('SELECT name FROM sqlite_master WHERE type = "table"') as $record) {
-			//$table = strtolower(reset($record));
-			$table = reset($record);
-			$tables[strtolower($table)] = $table;
-		}
-
-		//Return an empty array if there's nothing in this database
-		return isset($tables) ? $tables : Array();
-	}
-
-	function TableExists($tableName){
-
-		$result=$this->query('SELECT name FROM sqlite_master WHERE type = "table" AND name="' . $tableName . '"')->first();
-
-		if($result)
-			return true;
-		else
-			return false;
-
-	}
-
-	/**
-	 * Return the number of rows affected by the previous operation.
-	 * @return int
-	 */
-	public function affectedRows() {
-		return $this->dbConn->changes();
-	}
-
-	/**
-	 * Return a boolean type-formatted string
-	 * 
-	 * @params array $values Contains a tokenised list of info about this data type
-	 * @return string
-	 */
-	public function boolean($values){
-
-		return 'BOOL NOT NULL DEFAULT ' . (isset($values['default']) ? (int)$values['default'] : 0);
-
-	}
-
-	/**
-	 * Return a date type-formatted string
-	 * 
-	 * @params array $values Contains a tokenised list of info about this data type
-	 * @return string
-	 */
-	public function date($values){
-
-		return "TEXT";
-
-	}
-
-	/**
-	 * Return a decimal type-formatted string
-	 * 
-	 * @params array $values Contains a tokenised list of info about this data type
-	 * @return string
-	 */
-	public function decimal($values, $asDbValue=false){
-
-		$default = isset($values['default']) && is_numeric($values['default']) ? $values['default'] : 0;
-		return "NUMERIC NOT NULL DEFAULT " . $default;
-
-	}
-
-	/**
-	 * Return a enum type-formatted string
-	 *
- 	 * enumus are not supported. as a workaround to store allowed values we creates an additional table
-	 * 
-	 * @params array $values Contains a tokenised list of info about this data type
-	 * @return string
-	 */
-	protected $enum_map = array();
-	
-	public function enum($values){
-		$tablefield = $values['table'] . '.' . $values['name'];
-		if(empty($this->enum_map)) $this->query("CREATE TABLE IF NOT EXISTS \"SQLiteEnums\" (\"TableColumn\" TEXT PRIMARY KEY, \"EnumList\" TEXT)");
-		if(empty($this->enum_map[$tablefield]) || $this->enum_map[$tablefield] != implode(',', $values['enums'])) {
-			$this->query("REPLACE INTO SQLiteEnums (TableColumn, EnumList) VALUES (\"{$tablefield}\", \"" . implode(',', $values['enums']) . "\")");
-			$this->enum_map[$tablefield] = implode(',', $values['enums']);
-		}
-		return "TEXT DEFAULT '{$values['default']}'";
-	}
-	
-	/**
-	 * Return a set type-formatted string
-	 * This type doesn't exist in SQLite as well
-	 * 
-	 * @params array $values Contains a tokenised list of info about this data type
-	 * @return string
-	 */
-	public function set($values) {
-		$tablefield = $values['table'] . '.' . $values['name'];
-		if(empty($this->enum_map)) $this->query("CREATE TABLE IF NOT EXISTS SQLiteEnums (TableColumn TEXT PRIMARY KEY, EnumList TEXT)");
-		if(empty($this->enum_map[$tablefield]) || $this->enum_map[$tablefield] != implode(',', $values['enums'])) {
-			$this->query("REPLACE INTO SQLiteEnums (TableColumn, EnumList) VALUES (\"{$tablefield}\", \"" . implode(',', $values['enums']) . "\")");
-			$this->enum_map[$tablefield] = implode(',', $values['enums']);
-		}
-		$default = '';
-		if(!empty($values['default'])) {
-			$default = str_replace(array('"',"'","\\","\0"), "", $values['default']);
-			$default = " DEFAULT '$default'";
-		}
-		return 'TEXT' . $default;
-	}
-
-	/**
-	 * Return a float type-formatted string
-	 * 
-	 * @params array $values Contains a tokenised list of info about this data type
-	 * @return string
-	 */
-	public function float($values, $asDbValue=false){
-
-		return "REAL";
-
-	}
-
-	/**
-	 * Return a Double type-formatted string
-	 * 
-	 * @params array $values Contains a tokenised list of info about this data type
-	 * @return string
-	 */
-	public function Double($values, $asDbValue=false){
-
-		return "REAL";
-
-	}
-
-	/**
-	 * Return a int type-formatted string
-	 * 
-	 * @params array $values Contains a tokenised list of info about this data type
-	 * @return string
-	 */
-	public function int($values, $asDbValue=false){
-
-		return "INTEGER({$values['precision']}) " . strtoupper($values['null']) . " DEFAULT " . (int)$values['default'];
-
-	}
-
-	/**
-	 * Return a datetime type-formatted string
-	 * For SQLite3, we simply return the word 'TEXT', no other parameters are necessary
-	 * 
-	 * @params array $values Contains a tokenised list of info about this data type
-	 * @return string
-	 */
-	public function ss_datetime($values, $asDbValue=false){
-
-		return "DATETIME";
-
-	}
-
-	/**
-	 * Return a text type-formatted string
-	 * 
-	 * @params array $values Contains a tokenised list of info about this data type
-	 * @return string
-	 */
-	public function text($values, $asDbValue=false){
-
-		return 'TEXT';
-
-	}
-
-	/**
-	 * Return a time type-formatted string
-	 * 
-	 * @params array $values Contains a tokenised list of info about this data type
-	 * @return string
-	 */
-	public function time($values){
-
-		return "TEXT";
-
-	}
-
-	/**
-	 * Return a varchar type-formatted string
-	 * 
-	 * @params array $values Contains a tokenised list of info about this data type
-	 * @return string
-	 */
-	public function varchar($values, $asDbValue=false){
-		return "VARCHAR({$values['precision']}) COLLATE NOCASE";
-	}
-
-	/*
-	 * Return a 4 digit numeric type.  MySQL has a proprietary 'Year' type.
-	 * For SQLite3 we use TEXT
-	 */
-	public function year($values, $asDbValue=false){
-
-		return "TEXT";
-
-	}
-
-	function escape_character($escape=false){
-
-		if($escape) return "\\\""; else return "\"";
-
-	}
-
-	/**
-	 * This returns the column which is the primary key for each table
-	 * In SQLite3 it is INTEGER PRIMARY KEY AUTOINCREMENT
-	 * SQLite3 does autoincrement ids even without the AUTOINCREMENT keyword, but the behaviour is signifficantly different
-	 *
-	 * @return string
-	 */
-	function IdColumn($asDbValue=false){
-		return 'INTEGER PRIMARY KEY AUTOINCREMENT';
-	}
-
-	/**
-	 * Returns true if this table exists
-	 */
-	function hasTable($tableName) {
-		$SQL_table = Convert::raw2sql($tableName);
-		return (bool)($this->query("SELECT name FROM sqlite_master WHERE type = \"table\" AND name = \"$tableName\"")->value());
-	}
-
-	/**
-	 * Returns the SQL command to get all the tables in this database
-	 */
-	function allTablesSQL(){
-		return 'SELECT name FROM sqlite_master WHERE type = "table"';
-	}
-
-	/**
-	 * Return enum values for the given field
-	 * @return array
-	 */
-	public function enumValuesForField($tableName, $fieldName) {
-		$classnameinfo = DB::query("SELECT EnumList FROM SQLiteEnums WHERE TableColumn = \"{$tableName}.{$fieldName}\"")->first();
-		$output = array();
-		if($classnameinfo) {
-			$output = explode(',', $classnameinfo['EnumList']);
-		}
-		return $output;
-	}
-
-	/**
-	 * Get the actual enum fields from the constraint value:
-	 */
-	protected function EnumValuesFromConstraint($constraint){
-		$constraint=substr($constraint, strpos($constraint, 'ANY (ARRAY[')+11);
-		$constraint=substr($constraint, 0, -11);
-		$constraints=Array();
-		$segments=explode(',', $constraint);
-		foreach($segments as $this_segment){
-			$bits=preg_split('/ *:: */', $this_segment);
-			array_unshift($constraints, trim($bits[0], " '"));
-		}
-
-		return $constraints;
-	}
-
-	/*
-	 * Returns the database-specific version of the now() function
-	 */
-	function now(){
-		return "datetime('now', 'localtime')";
-	}
-
-	/*
-	 * Returns the database-specific version of the random() function
-	 */
-	function random(){
-		return 'random()';
-	}
-
-	/*
-	 * This is a lookup table for data types.
-	 * For instance, Postgres uses 'INT', while MySQL uses 'UNSIGNED'
-	 * So this is a DB-specific list of equivalents.
-	 */
-	function dbDataType($type){
-		$values=Array(
-			'unsigned integer'=>'INT'
-		);
-		
-		if(isset($values[$type]))
-			return $values[$type];
-		else return '';
-	}
-	
-	/*
-	 * This will return text which has been escaped in a database-friendly manner
-	 */
-	function addslashes($value){
-		return $this->dbConn->escapeString($value);
-	}
-
-	/*
-	 * This changes the index name depending on database requirements.
-	 */
-	function modifyIndex($index, $spec){
-		return str_replace('"', '', $index);
-	}
-
-	/**
-	 * The core search engine configuration.
-	 * @todo There is a fulltext search for SQLite making use of virtual tables, the fts3 extension and the MATCH operator
-	 * there are a few issues with fts:
-	 * - shared cached lock doesn't allow to create virtual tables on versions prior to 3.6.17
-	 * - there must not be more than one MATCH operator per statement
-	 * - the fts3 extension needs to be available
-	 * for now we use the MySQL implementation with the MATCH()AGAINST() uglily replaced with LIKE
-	 * 
-	 * @param string $keywords Keywords as a space separated string
-	 * @return object DataObjectSet of result pages
-	 */
-	public function searchEngine($classesToSearch, $keywords, $start, $pageLength, $sortBy = "Relevance DESC", $extraFilter = "", $booleanSearch = false, $alternativeFileFilter = "", $invertedMatch = false) {
-		$fileFilter = '';
-		$keywords = Convert::raw2sql(str_replace(array('*','+','-','"','\''),'',$keywords));
-		$htmlEntityKeywords = htmlentities(utf8_decode($keywords));
-
-		$extraFilters = array('SiteTree' => '', 'File' => '');
-
-		if($extraFilter) {
-			$extraFilters['SiteTree'] = " AND $extraFilter";
-
-			if($alternativeFileFilter) $extraFilters['File'] = " AND $alternativeFileFilter";
-			else $extraFilters['File'] = $extraFilters['SiteTree'];
-		}
-
-		// Always ensure that only pages with ShowInSearch = 1 can be searched
-		$extraFilters['SiteTree'] .= ' AND ShowInSearch <> 0';
-		// File.ShowInSearch was added later, keep the database driver backwards compatible 
-		// by checking for its existence first
-		$fields = $this->fieldList('File');
-		if(array_key_exists('ShowInSearch', $fields)) {
-			$extraFilters['File'] .= " AND ShowInSearch <> 0";
-		}
-
-		$limit = $start . ", " . (int) $pageLength;
-
-		$notMatch = $invertedMatch ? "NOT " : "";
-		if($keywords) {
-			$match['SiteTree'] = "
-				(Title LIKE '%$keywords%' OR MenuTitle LIKE '%$keywords%' OR Content LIKE '%$keywords%' OR MetaTitle LIKE '%$keywords%' OR MetaDescription LIKE '%$keywords%' OR MetaKeywords LIKE '%$keywords%' OR
-				Title LIKE '%$htmlEntityKeywords%' OR MenuTitle LIKE '%$htmlEntityKeywords%' OR Content LIKE '%$htmlEntityKeywords%' OR MetaTitle LIKE '%$htmlEntityKeywords%' OR MetaDescription LIKE '%$htmlEntityKeywords%' OR MetaKeywords LIKE '%$htmlEntityKeywords%')
-			";
-			$match['File'] = "(Filename LIKE '%$keywords%' OR Title LIKE '%$keywords%' OR Content LIKE '%$keywords%') AND ClassName = 'File'";
-
-			// We make the relevance search by converting a boolean mode search into a normal one
-			$relevanceKeywords = $keywords;
-			$htmlEntityRelevanceKeywords = $htmlEntityKeywords;
-			$relevance['SiteTree'] = "(Title LIKE '%$relevanceKeywords%' OR MenuTitle LIKE '%$relevanceKeywords%' OR Content LIKE '%$relevanceKeywords%' OR MetaTitle LIKE '%$relevanceKeywords%' OR MetaDescription LIKE '%$relevanceKeywords%' OR MetaKeywords) + (Title LIKE '%$htmlEntityRelevanceKeywords%' OR MenuTitle LIKE '%$htmlEntityRelevanceKeywords%' OR Content LIKE '%$htmlEntityRelevanceKeywords%' OR MetaTitle LIKE '%$htmlEntityRelevanceKeywords%' OR MetaDescription LIKE '%$htmlEntityRelevanceKeywords%' OR MetaKeywords LIKE '%$htmlEntityRelevanceKeywords%')";
-			$relevance['File'] = "(Filename LIKE '%$relevanceKeywords%' OR Title LIKE '%$relevanceKeywords%' OR Content LIKE '%$relevanceKeywords%')";
-		} else {
-			$relevance['SiteTree'] = $relevance['File'] = 1;
-			$match['SiteTree'] = $match['File'] = "1 = 1";
-		}
-
-		// Generate initial queries and base table names
-		$baseClasses = array('SiteTree' => '', 'File' => '');
-		foreach($classesToSearch as $class) {
-			$queries[$class] = singleton($class)->extendedSQL($notMatch . $match[$class] . $extraFilters[$class], "");
-			$baseClasses[$class] = reset($queries[$class]->from);
-		}
-
-		// Make column selection lists
-		$select = array(
-			'SiteTree' => array("\"ClassName\"","\"SiteTree\".\"ID\"","\"ParentID\"",        "\"Title\"","\"URLSegment\"",        "\"Content\"","\"LastEdited\"","\"Created\"","NULL AS \"Filename\"", "NULL AS \"Name\"", "\"CanViewType\"", "$relevance[SiteTree] AS Relevance"),
-			'File'     => array("\"ClassName\"","\"File\".\"ID\"",    "NULL AS \"ParentID\"","\"Title\"","NULL AS \"URLSegment\"","\"Content\"","\"LastEdited\"","\"Created\"","\"Filename\"",         "\"Name\"", "NULL AS \"CanViewType\"", "$relevance[File] AS Relevance"),
-		);
-
-		// Process queries
-		foreach($classesToSearch as $class) {
-			// There's no need to do all that joining
-			$queries[$class]->from = array(str_replace('`','',$baseClasses[$class]) => $baseClasses[$class]);
-			$queries[$class]->select = $select[$class];
-			$queries[$class]->orderby = null;
-		}
-
-		// Combine queries
-		$querySQLs = array();
-		$totalCount = 0;
-		foreach($queries as $query) {
-			$querySQLs[] = $query->sql();
-			$totalCount += $query->unlimitedRowCount();
-		}
-		$fullQuery = implode(" UNION ", $querySQLs) . " ORDER BY $sortBy LIMIT $limit";
-		// Get records
-		$records = DB::query($fullQuery);
-
-		foreach($records as $record)
-			$objects[] = new $record['ClassName']($record);
-
-		if(isset($objects)) $doSet = new DataObjectSet($objects);
-			else $doSet = new DataObjectSet();
-
-		$doSet->setPageLimits($start, $pageLength, $totalCount);
-		return $doSet;
-	}
-
-	/*
-	 * Does this database support transactions?
-	 */
-	public function supportsTransactions(){
-<<<<<<< HEAD
-		return version_compare($this->getVersion(), '3.6', '>=');
-=======
-		return version_compare($this->getVersion(), '3.6', '>=');
->>>>>>> 0dfbf538
-	}
-
-	/*
-	 * This is a quick lookup to discover if the database supports particular extensions
-	 */
-	public function supportsExtensions($extensions=Array('partitions', 'tablespaces', 'clustering')){
-
-		if(isset($extensions['partitions']))
-			return true;
-		elseif(isset($extensions['tablespaces']))
-			return true;
-		elseif(isset($extensions['clustering']))
-			return true;
-<<<<<<< HEAD
-		else
-			return false;
-	}
-	
-	/**
-	 * @deprecated 1.2 use transactionStart() (method required for 2.4.x)
-	 */
-	public function startTransaction($transaction_mode=false, $session_characteristics=false){
-		$this->transactionStart($transaction_mode, $session_characteristics);
-	}
-
-	/*
-	 * Start a prepared transaction
-	 */
-	public function transactionStart($transaction_mode=false, $session_characteristics=false){
-		DB::query('BEGIN');
-	}
-
-=======
-		else
-			return false;
-	}
-
-	/**
-	 * @deprecated 1.2 use transactionStart() (method required for 2.4.x)
-	 */
-	public function startTransaction($transaction_mode=false, $session_characteristics=false){
-		$this->transactionStart($transaction_mode, $session_characteristics);
-	}
-
-	/*
-	 * Start a prepared transaction
-	 */
-	public function transactionStart($transaction_mode=false, $session_characteristics=false){
-		DB::query('BEGIN');
-	}
-
->>>>>>> 0dfbf538
-	/*
-	 * Create a savepoint that you can jump back to if you encounter problems
-	 */
-	public function transactionSavepoint($savepoint){
-		DB::query("SAVEPOINT \"$savepoint\"");
-	}
-
-	/*
-	 * Rollback or revert to a savepoint if your queries encounter problems
-	 * If you encounter a problem at any point during a transaction, you may
-	 * need to rollback that particular query, or return to a savepoint
-	 */
-	public function transactionRollback($savepoint=false){
-
-		if($savepoint) {
-			DB::query("ROLLBACK TO $savepoint;");
-		} else {
-			DB::query('ROLLBACK;');
-<<<<<<< HEAD
-		}
-	}
-
-	/**
-	 * @deprecated 1.2 use transactionEnd() (method required for 2.4.x)
-	 */
-	public function endTransaction(){
-		$this->transactionEnd();
-	}
-	
-	/*
-	 * Commit everything inside this transaction so far
-	 */
-	public function transactionEnd(){
-		DB::query('COMMIT;');
-	}
-
-	/**
-	 * Convert a SQLQuery object into a SQL statement
-	 */
-	public function sqlQueryToString(SQLQuery $sqlQuery) {
-=======
-		}
-	}
-
-	/**
-	 * @deprecated 1.2 use transactionEnd() (method required for 2.4.x)
-	 */
-	public function endTransaction(){
-		$this->transactionEnd();
-	}
-
-	/*
-	 * Commit everything inside this transaction so far
-	 */
-	public function transactionEnd(){
-		DB::query('COMMIT;');
-	}
-
-	/**
-	 *
-	 * This is a stub function.  Postgres caches the fieldlist results.
-	 *
-	 * @param string $tableName
-	 *
-	 * @return boolean
-	 */
-	function clear_cached_fieldlist($tableName=false){
-		return true;
-	}
-
-	/**
-	 * Convert a SQLQuery object into a SQL statement
-	 */
-	public function sqlQueryToString(SQLQuery $sqlQuery) {
-		if (!$sqlQuery->from) return '';
->>>>>>> 0dfbf538
-		$distinct = $sqlQuery->distinct ? "DISTINCT " : "";
-		if($sqlQuery->delete) {
-			$text = "DELETE ";
-		} else if($sqlQuery->select) {
-			$text = "SELECT $distinct" . implode(", ", $sqlQuery->select);
-		}
-		if($sqlQuery->from) $text .= " FROM " . implode(" ", $sqlQuery->from);
-
-		if($sqlQuery->where) $text .= " WHERE (" . $sqlQuery->getFilter(). ")";
-		if($sqlQuery->groupby) $text .= " GROUP BY " . implode(", ", $sqlQuery->groupby);
-		if($sqlQuery->having) $text .= " HAVING ( " . implode(" ) AND ( ", $sqlQuery->having) . " )";
-		if($sqlQuery->orderby) $text .= " ORDER BY " . $this->orderMoreSpecifically($sqlQuery->select,$sqlQuery->orderby);
-
-		if($sqlQuery->limit) {
-			$limit = $sqlQuery->limit;
-			// Pass limit as array or SQL string value
-			if(is_array($limit)) {
-				if(!array_key_exists('limit',$limit)) user_error('SQLQuery::limit(): Wrong format for $limit', E_USER_ERROR);
-
-				if(isset($limit['start']) && is_numeric($limit['start']) && isset($limit['limit']) && is_numeric($limit['limit'])) {
-					$combinedLimit = "$limit[limit] OFFSET $limit[start]";
-				} elseif(isset($limit['limit']) && is_numeric($limit['limit'])) {
-					$combinedLimit = (int)$limit['limit'];
-				} else {
-					$combinedLimit = false;
-				}
-				if(!empty($combinedLimit)) $text .= " LIMIT " . $combinedLimit;
-
-			} else {
-				$text .= " LIMIT " . $sqlQuery->limit;
-			}
-		}
-
-		return $text;
-	}
-	
-	/**
-	 * SQLite3 complains about ambiguous column names if the ORDER BY expression doesn't contain the table name
-	 * and the expression matches more than one expression in the SELECT expression.
-	 * assuming that there is no amibguity we just use the first table name
-	 * 
-	 * used by SQLite3Database::sqlQueryToString()
-	 * 
-	 * @param array $select SELECT expressions as of SQLquery
-	 * @param string $order ORDER BY expressions to be checked and augmented as of SQLquery
-	 * @return string fully specified ORDER BY expression
-	 */
-	protected function orderMoreSpecifically($select,$order) {
-		
-		$altered = false;
-
-		// split expression into order terms
-		$terms = explode(',', $order);
-
-		foreach($terms as $i => $term) {
-			$term = trim($term);
-
-			// check if table is unspecified
-			if(!preg_match('/\./', $term)) {
-				$direction = '';
-				if(preg_match('/( ASC)$|( DESC)$/i',$term)) list($term,$direction) = explode(' ', $term);
-
-				// find a match in the SELECT array and replace
-				foreach($select as $s) {
-					if(preg_match('/"[a-z0-9_]+"\.[\'"]?' . $term . '[\'"]?/i', trim($s))) {
-						$terms[$i] = $s . ' ' . $direction;
-						$altered = true;
-						break;
-					}
-				}
-			}
-		}
-
-		return implode(',', $terms);
-	}
-	
-	/**
-	 * Helper functions to prepare DBMS specific SQL fragments for basic datetime operations
-	 */
-	
-	/**
-	 * Function to return an SQL datetime expression that can be used with SQLite3
-	 * used for querying a datetime in a certain format
-	 * @param string $date to be formated, can be either 'now', literal datetime like '1973-10-14 10:30:00' or field name, e.g. '"SiteTree"."Created"'
-	 * @param string $format to be used, supported specifiers:
-	 * %Y = Year (four digits)
-	 * %m = Month (01..12)
-	 * %d = Day (01..31)
-	 * %H = Hour (00..23)
-	 * %i = Minutes (00..59)
-	 * %s = Seconds (00..59)
-	 * %U = unix timestamp, can only be used on it's own
-	 * @return string SQL datetime expression to query for a formatted datetime
-	 */
-	function formattedDatetimeClause($date, $format) {
-
-		preg_match_all('/%(.)/', $format, $matches);
-		foreach($matches[1] as $match) if(array_search($match, array('Y','m','d','H','i','s','U')) === false) user_error('formattedDatetimeClause(): unsupported format character %' . $match, E_USER_WARNING);
-		
-		$translate = array(
-			'/%i/' => '%M',
-			'/%s/' => '%S',
-			'/%U/' => '%s',
-		);
-		$format = preg_replace(array_keys($translate), array_values($translate), $format);
-
-		$modifiers = array();
-		if($format == '%s' && $date != 'now') $modifiers[] = 'utc';
-		if($format != '%s' && $date == 'now') $modifiers[] = 'localtime';
-
-		if(preg_match('/^now$/i', $date)) {
-			$date = "'now'";
-		} else if(preg_match('/^\d{4}-\d{2}-\d{2} \d{2}:\d{2}:\d{2}$/i', $date)) {
-			$date = "'$date'";
-		}
-
-		$modifier = empty($modifiers) ? '' : ", '" . implode("', '", $modifiers) . "'";
-		return "strftime('$format', $date$modifier)";
-	}
-	
-	/**
-	 * Function to return an SQL datetime expression that can be used with SQLite3
-	 * used for querying a datetime addition
-	 * @param string $date, can be either 'now', literal datetime like '1973-10-14 10:30:00' or field name, e.g. '"SiteTree"."Created"'
-	 * @param string $interval to be added, use the format [sign][integer] [qualifier], e.g. -1 Day, +15 minutes, +1 YEAR
-	 * supported qualifiers:
-	 * - years
-	 * - months
-	 * - days
-	 * - hours
-	 * - minutes
-	 * - seconds
-	 * This includes the singular forms as well
-	 * @return string SQL datetime expression to query for a datetime (YYYY-MM-DD hh:mm:ss) which is the result of the addition
-	 */
-	function datetimeIntervalClause($date, $interval) {
-		$modifiers = array();
-		if($date == 'now') $modifiers[] = 'localtime';
-
-		if(preg_match('/^now$/i', $date)) {
-			$date = "'now'";
-		} else if(preg_match('/^\d{4}-\d{2}-\d{2} \d{2}:\d{2}:\d{2}$/i', $date)) {
-			$date = "'$date'";
-		}
-
-		$modifier = empty($modifiers) ? '' : ", '" . implode("', '", $modifiers) . "'";
-		return "datetime($date$modifier, '$interval')";
-	}
-
-	/**
-	 * Function to return an SQL datetime expression that can be used with SQLite3
-	 * used for querying a datetime substraction
-	 * @param string $date1, can be either 'now', literal datetime like '1973-10-14 10:30:00' or field name, e.g. '"SiteTree"."Created"'
-	 * @param string $date2 to be substracted of $date1, can be either 'now', literal datetime like '1973-10-14 10:30:00' or field name, e.g. '"SiteTree"."Created"'
-	 * @return string SQL datetime expression to query for the interval between $date1 and $date2 in seconds which is the result of the substraction
-	 */
-	function datetimeDifferenceClause($date1, $date2) {
-
-		$modifiers1 = array();
-		$modifiers2 = array();
-
-		if($date1 == 'now') $modifiers1[] = 'localtime';
-		if($date2 == 'now') $modifiers2[] = 'localtime';
-
-		if(preg_match('/^now$/i', $date1)) {
-			$date1 = "'now'";
-		} else if(preg_match('/^\d{4}-\d{2}-\d{2} \d{2}:\d{2}:\d{2}$/i', $date1)) {
-			$date1 = "'$date1'";
-		}
-
-		if(preg_match('/^now$/i', $date2)) {
-			$date2 = "'now'";
-		} else if(preg_match('/^\d{4}-\d{2}-\d{2} \d{2}:\d{2}:\d{2}$/i', $date2)) {
-			$date2 = "'$date2'";
-		}
-
-		$modifier1 = empty($modifiers1) ? '' : ", '" . implode("', '", $modifiers1) . "'";
-		$modifier2 = empty($modifiers2) ? '' : ", '" . implode("', '", $modifiers2) . "'";
-
-		return "strftime('%s', $date1$modifier1) - strftime('%s', $date2$modifier2)";
-	}
-}
-
-/**
- * A result-set from a SQLite3 database.
- * @package SQLite3Database
- */
-class SQLite3Query extends SS_Query {
-
-	/**
-	 * The SQLite3Database object that created this result set.
-	 * @var SQLite3Database
-	 */
-	protected $database;
-
-	/**
-	 * The internal sqlite3 handle that points to the result set.
-	 * @var resource
-	 */
-	protected $handle;
-
-	/**
-	 * Hook the result-set given into a Query class, suitable for use by sapphire.
-	 * @param database The database object that created this query.
-	 * @param handle the internal sqlite3 handle that is points to the resultset.
-	 */
-	public function __construct(SQLite3Database $database, $handle) {
-		$this->database = $database;
-		$this->handle = $handle;
-	}
-
-	public function __destruct() {
-		if($this->handle) $this->handle->finalize();
-	}
-
-	public function seek($row) {
-		$this->handle->reset();
-		$i=0;
-		while($i < $row && $row = @$this->handle->fetchArray()) $i++;
-		return true;
-	}
-
-	/**
-	 * @todo This looks terrible but there is no SQLite3::get_num_rows() implementation
-	 */
-	public function numRecords() {
-		$c=0;
-		while(@$this->handle->fetchArray()) $c++;
-		$this->handle->reset();
-		return $c;
-	}
-
-	public function nextRecord() {
-		// Coalesce rather than replace common fields.
-		if($data = @$this->handle->fetchArray(SQLITE3_NUM)) {
-			foreach($data as $columnIdx => $value) {
-				if(preg_match('/^"([a-z0-9_]+)"\."([a-z0-9_]+)"$/i', $this->handle->columnName($columnIdx), $matches)) $columnName = $matches[2];
-				else if(preg_match('/^"([a-z0-9_]+)"$/i', $this->handle->columnName($columnIdx), $matches)) $columnName = $matches[1];
-				else $columnName = trim($this->handle->columnName($columnIdx),"\"' \t");
-				// $value || !$ouput[$columnName] means that the *last* occurring value is shown
-				// !$ouput[$columnName] means that the *first* occurring value is shown
-				if(isset($value) || !isset($output[$columnName])) {
-					$output[$columnName] = is_null($value) ? null : (string)$value;
-				}
-			}
-			return $output;
-		} else {
-			return false;
-		}
-	}
-}
+<?php
+
+/**
+ * SQLite connector class.
+ * @package SQLite3
+ */
+
+class SQLite3Database extends SS_Database {
+	/**
+	 * Connection to the DBMS.
+	 * @var object
+	 */
+	protected $dbConn;
+
+	/**
+	 * True if we are connected to a database.
+	 * @var boolean
+	 */
+	protected $active;
+
+	/**
+	 * The name of the database.
+	 * @var string
+	 */
+	protected $database;
+
+	/*
+	 * This holds the name of the original database
+	 * So if you switch to another for unit tests, you
+	 * can then switch back in order to drop the temp database 
+	 */
+	protected $database_original;
+
+	/*
+	 * This holds the parameters that the original connection was created with,
+	 * so we can switch back to it if necessary (used for unit tests)
+	 */
+	protected $parameters;
+
+	/*
+	 * if we're on a In-Memory db
+	 */
+	protected $lives_in_memory = false;
+
+	public static $default_pragma = array();
+
+	public static $vacuum = true;
+
+	/**
+	 * Connect to a SQLite3 database.
+	 * @param array $parameters An map of parameters, which should include:
+	 *  - database: The database to connect to
+	 *  - path: the path to the SQLite3 database file
+	 *  - key: the encryption key (needs testing)
+	 *  - memory: use the faster In-Memory database for unit tests
+	 */
+	public function __construct($parameters) {
+		//We will store these connection parameters for use elsewhere (ie, unit tests)
+		$this->parameters=$parameters;
+		$this->connectDatabase();
+
+		$this->database_original=$this->database;
+	}
+	
+	/*
+	 * Uses whatever connection details are in the $parameters array to connect to a database of a given name
+	 */
+	function connectDatabase(){
+		$this->enum_map = array();
+
+		$parameters=$this->parameters;
+
+		$dbName = !isset($this->database) ? $parameters['database'] : $dbName=$this->database;
+
+		//assumes that the path to dbname will always be provided:
+		$file = $parameters['path'] . '/' . $dbName;
+
+		// use the very lightspeed SQLite In-Memory feature for testing
+		if(SapphireTest::using_temp_db() && $parameters['memory']) {
+			$file = ':memory:';
+			$this->lives_in_memory = true;
+		} else {
+			$this->lives_in_memory = false;
+		}
+		
+		if(!file_exists($parameters['path'])) {
+			SQLiteDatabaseConfigurationHelper::create_db_dir($parameters['path']);
+			SQLiteDatabaseConfigurationHelper::secure_db_dir($parameters['path']);
+		}
+
+		$this->dbConn = new SQLite3($file, SQLITE3_OPEN_READWRITE | SQLITE3_OPEN_CREATE, $parameters['key']);
+		if(method_exists('SQLite3', 'busyTimeout')) $this->dbConn->busyTimeout(60000);
+
+		//By virtue of getting here, the connection is active:
+		$this->active=true;
+		$this->database = $dbName;
+
+		if(!$this->dbConn) {
+			$this->databaseError("Couldn't connect to SQLite3 database");
+			return false;
+		}
+		
+		foreach(self::$default_pragma as $pragma => $value) $this->pragma($pragma, $value);
+		
+		if(empty(self::$default_pragma['locking_mode'])) {
+			self::$default_pragma['locking_mode'] = $this->pragma('locking_mode');
+		}
+
+		return true;
+	}
+
+	/**
+	 * Not implemented, needed for PDO
+	 */
+	public function getConnect($parameters) {
+		return null;
+	}
+
+	/**
+	 * Returns true if this database supports collations
+	 * TODO: get rid of this?
+	 * @return boolean
+	 */
+	public function supportsCollations() {
+		return true;
+	}
+
+	/**
+	 * Get the version of SQLite3.
+	 * @return float
+	 */
+	public function getVersion() {
+		return $this->query("SELECT sqlite_version()")->value();
+	}
+
+	/**
+	 * Execute PRAGMA commands.
+	 * works as getter and setter for connection params
+	 * @param String pragma name
+	 * @param String optional value to set
+	 * @return String the pragma value
+	 */
+	protected function pragma($pragma, $value = null) {
+		if(strlen($value)) {
+			$this->query("PRAGMA $pragma = $value");
+		} else {
+			$value = $this->query("PRAGMA $pragma")->value();
+		}
+
+		return $value;
+	}
+	/**
+	 * Get the database server, namely SQLite3.
+	 * @return string
+	 */
+	public function getDatabaseServer() {
+		return "SQLite3";
+	}
+
+	public function query($sql, $errorLevel = E_USER_ERROR) {
+
+		if(isset($_REQUEST['previewwrite']) && in_array(strtolower(substr($sql,0,strpos($sql,' '))), array('insert','update','delete','replace'))) {
+			Debug::message("Will execute: $sql");
+			return;
+		}
+
+		if(isset($_REQUEST['showqueries'])) { 
+			$starttime = microtime(true);
+		}
+
+		@$handle = $this->dbConn->query($sql);
+
+		if(isset($_REQUEST['showqueries'])) {
+			$endtime = round(microtime(true) - $starttime,4);
+			Debug::message("\n$sql\n{$endtime}ms\n", false);
+		}
+
+		DB::$lastQuery=$handle;
+
+		if(!$handle) {
+			$this->databaseError("Couldn't run query: $sql | " . $this->dbConn->lastErrorMsg(), $errorLevel);
+		}
+
+		return new SQLite3Query($this, $handle);
+	}
+
+	public function getGeneratedID($table) {
+		return $this->dbConn->lastInsertRowID();
+	}
+
+	/**
+	 * OBSOLETE: Get the ID for the next new record for the table.
+	 * 
+	 * @var string $table The name od the table.
+	 * @return int
+	 */
+	public function getNextID($table) {
+		user_error('getNextID is OBSOLETE (and will no longer work properly)', E_USER_WARNING);
+		$result = $this->query("SELECT MAX(ID)+1 FROM \"$table\"")->value();
+		return $result ? $result : 1;
+	}
+
+	public function isActive() {
+		return $this->active ? true : false;
+	}
+
+	/*
+	 * This will create a database based on whatever is in the $this->database value
+	 * So you need to have called $this->selectDatabase() first, or used the __construct method
+	 */
+	public function createDatabase() {
+
+		$this->dbConn = null;
+		$fullpath = $this->parameters['path'] . '/' . $this->database;
+		if(is_writable($fullpath)) unlink($fullpath);
+
+		$this->connectDatabase();
+
+	}
+
+	/**
+	 * Drop the database that this object is currently connected to.
+	 * Use with caution.
+	 */
+	public function dropDatabase() {
+		//First, we need to switch back to the original database so we can drop the current one
+		$this->dbConn = null;
+		$db_to_drop=$this->database;
+		$this->selectDatabase($this->database_original);
+		$this->connectDatabase();
+
+		$fullpath = $this->parameters['path'] . '/' . $db_to_drop;
+		if(is_writable($fullpath)) unlink($fullpath);
+	}
+
+	/**
+	 * Returns the name of the currently selected database
+	 */
+	public function currentDatabase() {
+		return $this->database;
+	}
+
+	/**
+	 * Switches to the given database.
+	 * If the database doesn't exist, you should call createDatabase() after calling selectDatabase()
+	 */
+	public function selectDatabase($dbname) {
+		$this->database=$dbname;
+
+		$this->tableList = $this->fieldList = $this->indexList = null;
+
+		return true;
+	}
+
+
+	/**
+	 * Returns true if the named database exists.
+	 */
+	public function databaseExists($name) {
+		$SQL_name=Convert::raw2sql($name);
+		$result=$this->query("PRAGMA database_list");
+		foreach($result as $db) if($db['name'] == 'main' && preg_match('/\/' . $name . '/', $db['file'])) return true;
+		if(file_exists($this->parameters['path'] . '/' . $name)) return true;
+		return false;
+	}
+
+	function beginSchemaUpdate() {
+		$this->pragma('locking_mode', 'EXCLUSIVE');
+		$this->checkAndRepairTable();
+		// if($this->TableExists('SQLiteEnums')) $this->query("DELETE FROM SQLiteEnums");
+		$this->checkAndRepairTable();
+		parent::beginSchemaUpdate();
+	}
+
+	function endSchemaUpdate() {
+		parent::endSchemaUpdate();
+		$this->pragma('locking_mode', self::$default_pragma['locking_mode']);
+	}
+
+	public function clearTable($table) {
+		if($table != 'SQLiteEnums') $this->dbConn->query("DELETE FROM \"$table\"");
+	}
+
+	public function createTable($table, $fields = null, $indexes = null, $options = null, $advancedOptions = null) {
+
+		if(!isset($fields['ID'])) $fields['ID'] = $this->IdColumn();
+
+		$fieldSchemata = array();
+		if($fields) foreach($fields as $k => $v) {
+			$fieldSchemata[] = "\"$k\" $v";
+		}
+		$fieldSchemas = implode(",\n",$fieldSchemata);
+
+		// Switch to "CREATE TEMPORARY TABLE" for temporary tables
+		$temporary = empty($options['temporary']) ? "" : "TEMPORARY";
+		$this->query("CREATE $temporary TABLE \"$table\" (
+			$fieldSchemas
+		)");
+
+		if($indexes) {
+			foreach($indexes as $indexName => $indexDetails) {
+				$this->createIndex($table, $indexName, $indexDetails);
+			}
+		}
+
+		return $table;
+	}
+
+	/**
+	 * Alter a table's schema.
+	 * @param $table The name of the table to alter
+	 * @param $newFields New fields, a map of field name => field schema
+	 * @param $newIndexes New indexes, a map of index name => index type
+	 * @param $alteredFields Updated fields, a map of field name => field schema
+	 * @param $alteredIndexes Updated indexes, a map of index name => index type
+	 */
+	public function alterTable($tableName, $newFields = null, $newIndexes = null, $alteredFields = null, $alteredIndexes = null, $alteredOptions = null, $advancedOptions = null) {
+
+		if($newFields) foreach($newFields as $fieldName => $fieldSpec) $this->createField($tableName, $fieldName, $fieldSpec);
+
+		if($alteredFields) foreach($alteredFields as $fieldName => $fieldSpec) $this->alterField($tableName, $fieldName, $fieldSpec);
+
+		if($newIndexes) foreach($newIndexes as $indexName => $indexSpec) $this->createIndex($tableName, $indexName, $indexSpec);
+
+		if($alteredIndexes) foreach($alteredIndexes as $indexName => $indexSpec) $this->alterIndex($tableName, $indexName, $indexSpec);
+
+	}
+    
+	public function renameTable($oldTableName, $newTableName) {
+
+		$this->query("ALTER TABLE \"$oldTableName\" RENAME TO \"$newTableName\"");
+
+	}
+
+	protected static $checked_and_repaired = false;
+
+	/**
+	 * Repairs and reindexes the table.  This might take a long time on a very large table.
+	 * @var string $tableName The name of the table.
+	 * @return boolean Return true if the table has integrity after the method is complete.
+	 */
+	public function checkAndRepairTable($tableName = null) {
+		$ok = true;
+
+		if(!SapphireTest::using_temp_db() && !self::$checked_and_repaired) {
+			$this->alterationMessage("Checking database integrity","repaired");
+			if($msgs = $this->query('PRAGMA integrity_check')) foreach($msgs as $msg) if($msg['integrity_check'] != 'ok') { Debug::show($msg['integrity_check']); $ok = false; }
+			if(self::$vacuum) {
+				$this->query('VACUUM', E_USER_NOTICE);
+				if($this instanceof SQLitePDODatabase) {
+					$msg = $this->dbConn->errorInfo();
+					$msg = isset($msg[2]) ? $msg[2] : 'no errors';
+				} else {
+					$msg = $this->dbConn->lastErrorMsg();
+				}
+				if(preg_match('/authoriz/', $msg)) {
+					$this->alterationMessage('VACUUM | ' . $msg, "error");
+				} else {
+					$this->alterationMessage("VACUUMing", "repaired");
+				}
+			}
+			self::$checked_and_repaired = true;
+		}
+		
+		return $ok;
+	}
+
+	public function createField($tableName, $fieldName, $fieldSpec) {
+		$this->query("ALTER TABLE \"$tableName\" ADD \"$fieldName\" $fieldSpec");
+	}
+
+	/**
+	 * Change the database type of the given field.
+	 * @param string $tableName The name of the tbale the field is in.
+	 * @param string $fieldName The name of the field to change.
+	 * @param string $fieldSpec The new field specification
+	 */
+	public function alterField($tableName, $fieldName, $fieldSpec) {
+
+		$oldFieldList = $this->fieldList($tableName);
+		$fieldNameList = '"' . implode('","', array_keys($oldFieldList)) . '"';
+
+		if(!empty($_REQUEST['avoidConflict']) && Director::isDev()) $fieldSpec = preg_replace('/\snot null\s/i', ' NOT NULL ON CONFLICT REPLACE ', $fieldSpec);
+
+		if(array_key_exists($fieldName, $oldFieldList)) {
+
+			$oldCols = array();
+
+			foreach($oldFieldList as $name => $spec) {
+				$newColsSpec[] = "\"$name\" " . ($name == $fieldName ? $fieldSpec : $spec);
+			}
+
+			$queries = array(
+				"BEGIN TRANSACTION",
+				"CREATE TABLE \"{$tableName}_alterfield_{$fieldName}\"(" . implode(',', $newColsSpec) . ")",
+				"INSERT INTO \"{$tableName}_alterfield_{$fieldName}\" SELECT {$fieldNameList} FROM \"$tableName\"",
+				"DROP TABLE \"$tableName\"",
+				"ALTER TABLE \"{$tableName}_alterfield_{$fieldName}\" RENAME TO \"$tableName\"",
+				"COMMIT"
+			);
+
+			$indexList = $this->indexList($tableName);
+			foreach($queries as $query) $this->query($query.';');
+
+			foreach($indexList as $indexName => $indexSpec) $this->createIndex($tableName, $indexName, $indexSpec);
+
+		}
+
+	}
+
+	/**
+	 * Change the database column name of the given field.
+	 * 
+	 * @param string $tableName The name of the tbale the field is in.
+	 * @param string $oldName The name of the field to change.
+	 * @param string $newName The new name of the field
+	 */
+	public function renameField($tableName, $oldName, $newName) {
+		$oldFieldList = $this->fieldList($tableName);
+		$oldCols = array();
+
+		if(array_key_exists($oldName, $oldFieldList)) {
+			foreach($oldFieldList as $name => $spec) {
+				$oldCols[] = "\"$name\"" . (($name == $oldName) ? " AS $newName" : '');
+				$newCols[] = "\"". (($name == $oldName) ? $newName : $name). "\"";
+				$newColsSpec[] = "\"" . (($name == $oldName) ? $newName : $name) . "\" $spec";
+			}
+
+			$queries = array(
+				"BEGIN TRANSACTION",
+				"CREATE TABLE \"{$tableName}_renamefield_{$oldName}\" (" . implode(',', $newColsSpec) . ")",
+				"INSERT INTO \"{$tableName}_renamefield_{$oldName}\" SELECT " . implode(',', $oldCols) . " FROM \"$tableName\"",
+				"DROP TABLE \"$tableName\"",
+				"ALTER TABLE \"{$tableName}_renamefield_{$oldName}\" RENAME TO \"$tableName\"",
+				"COMMIT"
+			);
+
+			$indexList = $this->indexList($tableName);
+			foreach($queries as $query) $this->query($query.';');
+
+			foreach($indexList as $indexName => $indexSpec) {
+				$renamedIndexSpec = array();
+				foreach(explode(',', $indexSpec) as $col) $renamedIndexSpec[] = $col == $oldName ? $newName : $col;
+				$this->createIndex($tableName, $indexName, implode(',', $renamedIndexSpec));
+			}
+
+		}
+	}
+
+	public function fieldList($table) {
+		$sqlCreate = DB::query('SELECT sql FROM sqlite_master WHERE type = "table" AND name = "' . $table . '"')->record();
+		$fieldList = array();
+
+		if($sqlCreate && $sqlCreate['sql']) {
+			preg_match('/^[\s]*CREATE[\s]+TABLE[\s]+[\'"]?[a-zA-Z0-9_]+[\'"]?[\s]*\((.+)\)[\s]*$/ims', $sqlCreate['sql'], $matches);
+			$fields = isset($matches[1]) ? preg_split('/,(?=(?:[^\'"]*$)|(?:[^\'"]*[\'"][^\'"]*[\'"][^\'"]*)*$)/x', $matches[1]) : array();
+			foreach($fields as $field) {
+				$details = preg_split('/\s/', trim($field));
+				$name = array_shift($details);
+				$name = str_replace('"', '', trim($name));
+				$fieldList[$name] = implode(' ', $details);
+			}
+		}
+
+		return $fieldList;
+	}
+
+	/**
+	 * Create an index on a table.
+	 * @param string $tableName The name of the table.
+	 * @param string $indexName The name of the index.
+	 * @param string $indexSpec The specification of the index, see Database::requireIndex() for more details.
+	 */
+	public function createIndex($tableName, $indexName, $indexSpec) {
+		$spec = $this->convertIndexSpec($indexSpec, $indexName);
+		if(!preg_match('/".+"/', $indexName)) $indexName = "\"$indexName\"";
+		
+		$this->query("CREATE INDEX IF NOT EXISTS $indexName ON \"$tableName\" ($spec)");
+
+	}
+
+	/*
+	 * This takes the index spec which has been provided by a class (ie static $indexes = blah blah)
+	 * and turns it into a proper string.
+	 * Some indexes may be arrays, such as fulltext and unique indexes, and this allows database-specific
+	 * arrays to be created.
+	 */
+	public function convertIndexSpec($indexSpec, $indexName = null) {
+		if(is_array($indexSpec)) {
+			$indexSpec = $indexSpec['value'];
+		} else if(is_numeric($indexSpec)) {
+			$indexSpec = $indexName;
+		}
+		
+		if(preg_match('/\((.+)\)/', $indexSpec, $matches)) {
+			$indexSpec = $matches[1];
+		}
+
+		return preg_replace('/\s/', '', $indexSpec);
+	}
+
+	/**
+	 * prefix indexname with uppercase tablename if not yet done, in order to avoid ambiguity
+	 */
+	function getDbSqlDefinition($tableName, $indexName, $indexSpec) {
+		return "\"$tableName.$indexName\"";
+	}
+
+	/**
+	 * Alter an index on a table.
+	 * @param string $tableName The name of the table.
+	 * @param string $indexName The name of the index.
+	 * @param string $indexSpec The specification of the index, see Database::requireIndex() for more details.
+	 */
+	public function alterIndex($tableName, $indexName, $indexSpec) {
+		$this->createIndex($tableName, $indexName, $indexSpec);
+	}
+
+	/**
+	 * Return the list of indexes in a table.
+	 * @param string $table The table name.
+	 * @return array
+	 */
+	public function indexList($table) {
+		$indexList = array();
+		foreach(DB::query('PRAGMA index_list("' . $table . '")') as $index) {
+			$list = array();
+			foreach(DB::query('PRAGMA index_info("' . $index["name"] . '")') as $details) $list[] = $details['name'];
+			$indexList[$index["name"]] = implode(',', $list);
+		}
+
+		return $indexList;
+	}
+
+	/**
+	 * Returns a list of all the tables in the database.
+	 * Table names will all be in lowercase.
+	 * @return array
+	 */
+	public function tableList() {
+		$tables = array();
+		foreach($this->query('SELECT name FROM sqlite_master WHERE type = "table"') as $record) {
+			//$table = strtolower(reset($record));
+			$table = reset($record);
+			$tables[strtolower($table)] = $table;
+		}
+
+		//Return an empty array if there's nothing in this database
+		return isset($tables) ? $tables : Array();
+	}
+
+	function TableExists($tableName){
+
+		$result=$this->query('SELECT name FROM sqlite_master WHERE type = "table" AND name="' . $tableName . '"')->first();
+
+		if($result)
+			return true;
+		else
+			return false;
+
+	}
+
+	/**
+	 * Return the number of rows affected by the previous operation.
+	 * @return int
+	 */
+	public function affectedRows() {
+		return $this->dbConn->changes();
+	}
+
+	/**
+	 * Return a boolean type-formatted string
+	 * 
+	 * @params array $values Contains a tokenised list of info about this data type
+	 * @return string
+	 */
+	public function boolean($values){
+
+		return 'BOOL NOT NULL DEFAULT ' . (isset($values['default']) ? (int)$values['default'] : 0);
+
+	}
+
+	/**
+	 * Return a date type-formatted string
+	 * 
+	 * @params array $values Contains a tokenised list of info about this data type
+	 * @return string
+	 */
+	public function date($values){
+
+		return "TEXT";
+
+	}
+
+	/**
+	 * Return a decimal type-formatted string
+	 * 
+	 * @params array $values Contains a tokenised list of info about this data type
+	 * @return string
+	 */
+	public function decimal($values, $asDbValue=false){
+
+		$default = isset($values['default']) && is_numeric($values['default']) ? $values['default'] : 0;
+		return "NUMERIC NOT NULL DEFAULT " . $default;
+
+	}
+
+	/**
+	 * Return a enum type-formatted string
+	 *
+ 	 * enumus are not supported. as a workaround to store allowed values we creates an additional table
+	 * 
+	 * @params array $values Contains a tokenised list of info about this data type
+	 * @return string
+	 */
+	protected $enum_map = array();
+	
+	public function enum($values){
+		$tablefield = $values['table'] . '.' . $values['name'];
+		if(empty($this->enum_map)) $this->query("CREATE TABLE IF NOT EXISTS \"SQLiteEnums\" (\"TableColumn\" TEXT PRIMARY KEY, \"EnumList\" TEXT)");
+		if(empty($this->enum_map[$tablefield]) || $this->enum_map[$tablefield] != implode(',', $values['enums'])) {
+			$this->query("REPLACE INTO SQLiteEnums (TableColumn, EnumList) VALUES (\"{$tablefield}\", \"" . implode(',', $values['enums']) . "\")");
+			$this->enum_map[$tablefield] = implode(',', $values['enums']);
+		}
+		return "TEXT DEFAULT '{$values['default']}'";
+	}
+	
+	/**
+	 * Return a set type-formatted string
+	 * This type doesn't exist in SQLite as well
+	 * 
+	 * @params array $values Contains a tokenised list of info about this data type
+	 * @return string
+	 */
+	public function set($values) {
+		$tablefield = $values['table'] . '.' . $values['name'];
+		if(empty($this->enum_map)) $this->query("CREATE TABLE IF NOT EXISTS SQLiteEnums (TableColumn TEXT PRIMARY KEY, EnumList TEXT)");
+		if(empty($this->enum_map[$tablefield]) || $this->enum_map[$tablefield] != implode(',', $values['enums'])) {
+			$this->query("REPLACE INTO SQLiteEnums (TableColumn, EnumList) VALUES (\"{$tablefield}\", \"" . implode(',', $values['enums']) . "\")");
+			$this->enum_map[$tablefield] = implode(',', $values['enums']);
+		}
+		$default = '';
+		if(!empty($values['default'])) {
+			$default = str_replace(array('"',"'","\\","\0"), "", $values['default']);
+			$default = " DEFAULT '$default'";
+		}
+		return 'TEXT' . $default;
+	}
+
+	/**
+	 * Return a float type-formatted string
+	 * 
+	 * @params array $values Contains a tokenised list of info about this data type
+	 * @return string
+	 */
+	public function float($values, $asDbValue=false){
+
+		return "REAL";
+
+	}
+
+	/**
+	 * Return a Double type-formatted string
+	 * 
+	 * @params array $values Contains a tokenised list of info about this data type
+	 * @return string
+	 */
+	public function Double($values, $asDbValue=false){
+
+		return "REAL";
+
+	}
+
+	/**
+	 * Return a int type-formatted string
+	 * 
+	 * @params array $values Contains a tokenised list of info about this data type
+	 * @return string
+	 */
+	public function int($values, $asDbValue=false){
+
+		return "INTEGER({$values['precision']}) " . strtoupper($values['null']) . " DEFAULT " . (int)$values['default'];
+
+	}
+
+	/**
+	 * Return a datetime type-formatted string
+	 * For SQLite3, we simply return the word 'TEXT', no other parameters are necessary
+	 * 
+	 * @params array $values Contains a tokenised list of info about this data type
+	 * @return string
+	 */
+	public function ss_datetime($values, $asDbValue=false){
+
+		return "DATETIME";
+
+	}
+
+	/**
+	 * Return a text type-formatted string
+	 * 
+	 * @params array $values Contains a tokenised list of info about this data type
+	 * @return string
+	 */
+	public function text($values, $asDbValue=false){
+
+		return 'TEXT';
+
+	}
+
+	/**
+	 * Return a time type-formatted string
+	 * 
+	 * @params array $values Contains a tokenised list of info about this data type
+	 * @return string
+	 */
+	public function time($values){
+
+		return "TEXT";
+
+	}
+
+	/**
+	 * Return a varchar type-formatted string
+	 * 
+	 * @params array $values Contains a tokenised list of info about this data type
+	 * @return string
+	 */
+	public function varchar($values, $asDbValue=false){
+		return "VARCHAR({$values['precision']}) COLLATE NOCASE";
+	}
+
+	/*
+	 * Return a 4 digit numeric type.  MySQL has a proprietary 'Year' type.
+	 * For SQLite3 we use TEXT
+	 */
+	public function year($values, $asDbValue=false){
+
+		return "TEXT";
+
+	}
+
+	function escape_character($escape=false){
+
+		if($escape) return "\\\""; else return "\"";
+
+	}
+
+	/**
+	 * This returns the column which is the primary key for each table
+	 * In SQLite3 it is INTEGER PRIMARY KEY AUTOINCREMENT
+	 * SQLite3 does autoincrement ids even without the AUTOINCREMENT keyword, but the behaviour is signifficantly different
+	 *
+	 * @return string
+	 */
+	function IdColumn($asDbValue=false){
+		return 'INTEGER PRIMARY KEY AUTOINCREMENT';
+	}
+
+	/**
+	 * Returns true if this table exists
+	 */
+	function hasTable($tableName) {
+		$SQL_table = Convert::raw2sql($tableName);
+		return (bool)($this->query("SELECT name FROM sqlite_master WHERE type = \"table\" AND name = \"$tableName\"")->value());
+	}
+
+	/**
+	 * Returns the SQL command to get all the tables in this database
+	 */
+	function allTablesSQL(){
+		return 'SELECT name FROM sqlite_master WHERE type = "table"';
+	}
+
+	/**
+	 * Return enum values for the given field
+	 * @return array
+	 */
+	public function enumValuesForField($tableName, $fieldName) {
+		$classnameinfo = DB::query("SELECT EnumList FROM SQLiteEnums WHERE TableColumn = \"{$tableName}.{$fieldName}\"")->first();
+		$output = array();
+		if($classnameinfo) {
+			$output = explode(',', $classnameinfo['EnumList']);
+		}
+		return $output;
+	}
+
+	/**
+	 * Get the actual enum fields from the constraint value:
+	 */
+	protected function EnumValuesFromConstraint($constraint){
+		$constraint=substr($constraint, strpos($constraint, 'ANY (ARRAY[')+11);
+		$constraint=substr($constraint, 0, -11);
+		$constraints=Array();
+		$segments=explode(',', $constraint);
+		foreach($segments as $this_segment){
+			$bits=preg_split('/ *:: */', $this_segment);
+			array_unshift($constraints, trim($bits[0], " '"));
+		}
+
+		return $constraints;
+	}
+
+	/*
+	 * Returns the database-specific version of the now() function
+	 */
+	function now(){
+		return "datetime('now', 'localtime')";
+	}
+
+	/*
+	 * Returns the database-specific version of the random() function
+	 */
+	function random(){
+		return 'random()';
+	}
+
+	/*
+	 * This is a lookup table for data types.
+	 * For instance, Postgres uses 'INT', while MySQL uses 'UNSIGNED'
+	 * So this is a DB-specific list of equivalents.
+	 */
+	function dbDataType($type){
+		$values=Array(
+			'unsigned integer'=>'INT'
+		);
+		
+		if(isset($values[$type]))
+			return $values[$type];
+		else return '';
+	}
+	
+	/*
+	 * This will return text which has been escaped in a database-friendly manner
+	 */
+	function addslashes($value){
+		return $this->dbConn->escapeString($value);
+	}
+
+	/*
+	 * This changes the index name depending on database requirements.
+	 */
+	function modifyIndex($index, $spec){
+		return str_replace('"', '', $index);
+	}
+
+	/**
+	 * The core search engine configuration.
+	 * @todo There is a fulltext search for SQLite making use of virtual tables, the fts3 extension and the MATCH operator
+	 * there are a few issues with fts:
+	 * - shared cached lock doesn't allow to create virtual tables on versions prior to 3.6.17
+	 * - there must not be more than one MATCH operator per statement
+	 * - the fts3 extension needs to be available
+	 * for now we use the MySQL implementation with the MATCH()AGAINST() uglily replaced with LIKE
+	 * 
+	 * @param string $keywords Keywords as a space separated string
+	 * @return object DataObjectSet of result pages
+	 */
+	public function searchEngine($classesToSearch, $keywords, $start, $pageLength, $sortBy = "Relevance DESC", $extraFilter = "", $booleanSearch = false, $alternativeFileFilter = "", $invertedMatch = false) {
+		$fileFilter = '';
+		$keywords = Convert::raw2sql(str_replace(array('*','+','-','"','\''),'',$keywords));
+		$htmlEntityKeywords = htmlentities(utf8_decode($keywords));
+
+		$extraFilters = array('SiteTree' => '', 'File' => '');
+
+		if($extraFilter) {
+			$extraFilters['SiteTree'] = " AND $extraFilter";
+
+			if($alternativeFileFilter) $extraFilters['File'] = " AND $alternativeFileFilter";
+			else $extraFilters['File'] = $extraFilters['SiteTree'];
+		}
+
+		// Always ensure that only pages with ShowInSearch = 1 can be searched
+		$extraFilters['SiteTree'] .= ' AND ShowInSearch <> 0';
+		// File.ShowInSearch was added later, keep the database driver backwards compatible 
+		// by checking for its existence first
+		$fields = $this->fieldList('File');
+		if(array_key_exists('ShowInSearch', $fields)) {
+			$extraFilters['File'] .= " AND ShowInSearch <> 0";
+		}
+
+		$limit = $start . ", " . (int) $pageLength;
+
+		$notMatch = $invertedMatch ? "NOT " : "";
+		if($keywords) {
+			$match['SiteTree'] = "
+				(Title LIKE '%$keywords%' OR MenuTitle LIKE '%$keywords%' OR Content LIKE '%$keywords%' OR MetaTitle LIKE '%$keywords%' OR MetaDescription LIKE '%$keywords%' OR MetaKeywords LIKE '%$keywords%' OR
+				Title LIKE '%$htmlEntityKeywords%' OR MenuTitle LIKE '%$htmlEntityKeywords%' OR Content LIKE '%$htmlEntityKeywords%' OR MetaTitle LIKE '%$htmlEntityKeywords%' OR MetaDescription LIKE '%$htmlEntityKeywords%' OR MetaKeywords LIKE '%$htmlEntityKeywords%')
+			";
+			$match['File'] = "(Filename LIKE '%$keywords%' OR Title LIKE '%$keywords%' OR Content LIKE '%$keywords%') AND ClassName = 'File'";
+
+			// We make the relevance search by converting a boolean mode search into a normal one
+			$relevanceKeywords = $keywords;
+			$htmlEntityRelevanceKeywords = $htmlEntityKeywords;
+			$relevance['SiteTree'] = "(Title LIKE '%$relevanceKeywords%' OR MenuTitle LIKE '%$relevanceKeywords%' OR Content LIKE '%$relevanceKeywords%' OR MetaTitle LIKE '%$relevanceKeywords%' OR MetaDescription LIKE '%$relevanceKeywords%' OR MetaKeywords) + (Title LIKE '%$htmlEntityRelevanceKeywords%' OR MenuTitle LIKE '%$htmlEntityRelevanceKeywords%' OR Content LIKE '%$htmlEntityRelevanceKeywords%' OR MetaTitle LIKE '%$htmlEntityRelevanceKeywords%' OR MetaDescription LIKE '%$htmlEntityRelevanceKeywords%' OR MetaKeywords LIKE '%$htmlEntityRelevanceKeywords%')";
+			$relevance['File'] = "(Filename LIKE '%$relevanceKeywords%' OR Title LIKE '%$relevanceKeywords%' OR Content LIKE '%$relevanceKeywords%')";
+		} else {
+			$relevance['SiteTree'] = $relevance['File'] = 1;
+			$match['SiteTree'] = $match['File'] = "1 = 1";
+		}
+
+		// Generate initial queries and base table names
+		$baseClasses = array('SiteTree' => '', 'File' => '');
+		foreach($classesToSearch as $class) {
+			$queries[$class] = singleton($class)->extendedSQL($notMatch . $match[$class] . $extraFilters[$class], "");
+			$baseClasses[$class] = reset($queries[$class]->from);
+		}
+
+		// Make column selection lists
+		$select = array(
+			'SiteTree' => array("\"ClassName\"","\"SiteTree\".\"ID\"","\"ParentID\"",        "\"Title\"","\"URLSegment\"",        "\"Content\"","\"LastEdited\"","\"Created\"","NULL AS \"Filename\"", "NULL AS \"Name\"", "\"CanViewType\"", "$relevance[SiteTree] AS Relevance"),
+			'File'     => array("\"ClassName\"","\"File\".\"ID\"",    "NULL AS \"ParentID\"","\"Title\"","NULL AS \"URLSegment\"","\"Content\"","\"LastEdited\"","\"Created\"","\"Filename\"",         "\"Name\"", "NULL AS \"CanViewType\"", "$relevance[File] AS Relevance"),
+		);
+
+		// Process queries
+		foreach($classesToSearch as $class) {
+			// There's no need to do all that joining
+			$queries[$class]->from = array(str_replace('`','',$baseClasses[$class]) => $baseClasses[$class]);
+			$queries[$class]->select = $select[$class];
+			$queries[$class]->orderby = null;
+		}
+
+		// Combine queries
+		$querySQLs = array();
+		$totalCount = 0;
+		foreach($queries as $query) {
+			$querySQLs[] = $query->sql();
+			$totalCount += $query->unlimitedRowCount();
+		}
+		$fullQuery = implode(" UNION ", $querySQLs) . " ORDER BY $sortBy LIMIT $limit";
+		// Get records
+		$records = DB::query($fullQuery);
+
+		foreach($records as $record)
+			$objects[] = new $record['ClassName']($record);
+
+		if(isset($objects)) $doSet = new DataObjectSet($objects);
+			else $doSet = new DataObjectSet();
+
+		$doSet->setPageLimits($start, $pageLength, $totalCount);
+		return $doSet;
+	}
+
+	/*
+	 * Does this database support transactions?
+	 */
+	public function supportsTransactions(){
+		return version_compare($this->getVersion(), '3.6', '>=');
+	}
+
+	/*
+	 * This is a quick lookup to discover if the database supports particular extensions
+	 */
+	public function supportsExtensions($extensions=Array('partitions', 'tablespaces', 'clustering')){
+
+		if(isset($extensions['partitions']))
+			return true;
+		elseif(isset($extensions['tablespaces']))
+			return true;
+		elseif(isset($extensions['clustering']))
+			return true;
+		else
+			return false;
+	}
+
+	/**
+	 * @deprecated 1.2 use transactionStart() (method required for 2.4.x)
+	 */
+	public function startTransaction($transaction_mode=false, $session_characteristics=false){
+		$this->transactionStart($transaction_mode, $session_characteristics);
+	}
+
+	/*
+	 * Start a prepared transaction
+	 */
+	public function transactionStart($transaction_mode=false, $session_characteristics=false){
+		DB::query('BEGIN');
+	}
+
+	/*
+	 * Create a savepoint that you can jump back to if you encounter problems
+	 */
+	public function transactionSavepoint($savepoint){
+		DB::query("SAVEPOINT \"$savepoint\"");
+	}
+
+	/*
+	 * Rollback or revert to a savepoint if your queries encounter problems
+	 * If you encounter a problem at any point during a transaction, you may
+	 * need to rollback that particular query, or return to a savepoint
+	 */
+	public function transactionRollback($savepoint=false){
+
+		if($savepoint) {
+			DB::query("ROLLBACK TO $savepoint;");
+		} else {
+			DB::query('ROLLBACK;');
+		}
+	}
+
+	/**
+	 * @deprecated 1.2 use transactionEnd() (method required for 2.4.x)
+	 */
+	public function endTransaction(){
+		$this->transactionEnd();
+	}
+
+	/*
+	 * Commit everything inside this transaction so far
+	 */
+	public function transactionEnd(){
+		DB::query('COMMIT;');
+	}
+
+	/**
+	 *
+	 * This is a stub function.  Postgres caches the fieldlist results.
+	 *
+	 * @param string $tableName
+	 *
+	 * @return boolean
+	 */
+	function clear_cached_fieldlist($tableName=false){
+		return true;
+	}
+
+	/**
+	 * Convert a SQLQuery object into a SQL statement
+	 */
+	public function sqlQueryToString(SQLQuery $sqlQuery) {
+		if (!$sqlQuery->from) return '';
+		$distinct = $sqlQuery->distinct ? "DISTINCT " : "";
+		if($sqlQuery->delete) {
+			$text = "DELETE ";
+		} else if($sqlQuery->select) {
+			$text = "SELECT $distinct" . implode(", ", $sqlQuery->select);
+		}
+		if($sqlQuery->from) $text .= " FROM " . implode(" ", $sqlQuery->from);
+
+		if($sqlQuery->where) $text .= " WHERE (" . $sqlQuery->getFilter(). ")";
+		if($sqlQuery->groupby) $text .= " GROUP BY " . implode(", ", $sqlQuery->groupby);
+		if($sqlQuery->having) $text .= " HAVING ( " . implode(" ) AND ( ", $sqlQuery->having) . " )";
+		if($sqlQuery->orderby) $text .= " ORDER BY " . $this->orderMoreSpecifically($sqlQuery->select,$sqlQuery->orderby);
+
+		if($sqlQuery->limit) {
+			$limit = $sqlQuery->limit;
+			// Pass limit as array or SQL string value
+			if(is_array($limit)) {
+				if(!array_key_exists('limit',$limit)) user_error('SQLQuery::limit(): Wrong format for $limit', E_USER_ERROR);
+
+				if(isset($limit['start']) && is_numeric($limit['start']) && isset($limit['limit']) && is_numeric($limit['limit'])) {
+					$combinedLimit = "$limit[limit] OFFSET $limit[start]";
+				} elseif(isset($limit['limit']) && is_numeric($limit['limit'])) {
+					$combinedLimit = (int)$limit['limit'];
+				} else {
+					$combinedLimit = false;
+				}
+				if(!empty($combinedLimit)) $text .= " LIMIT " . $combinedLimit;
+
+			} else {
+				$text .= " LIMIT " . $sqlQuery->limit;
+			}
+		}
+
+		return $text;
+	}
+	
+	/**
+	 * SQLite3 complains about ambiguous column names if the ORDER BY expression doesn't contain the table name
+	 * and the expression matches more than one expression in the SELECT expression.
+	 * assuming that there is no amibguity we just use the first table name
+	 * 
+	 * used by SQLite3Database::sqlQueryToString()
+	 * 
+	 * @param array $select SELECT expressions as of SQLquery
+	 * @param string $order ORDER BY expressions to be checked and augmented as of SQLquery
+	 * @return string fully specified ORDER BY expression
+	 */
+	protected function orderMoreSpecifically($select,$order) {
+		
+		$altered = false;
+
+		// split expression into order terms
+		$terms = explode(',', $order);
+
+		foreach($terms as $i => $term) {
+			$term = trim($term);
+
+			// check if table is unspecified
+			if(!preg_match('/\./', $term)) {
+				$direction = '';
+				if(preg_match('/( ASC)$|( DESC)$/i',$term)) list($term,$direction) = explode(' ', $term);
+
+				// find a match in the SELECT array and replace
+				foreach($select as $s) {
+					if(preg_match('/"[a-z0-9_]+"\.[\'"]?' . $term . '[\'"]?/i', trim($s))) {
+						$terms[$i] = $s . ' ' . $direction;
+						$altered = true;
+						break;
+					}
+				}
+			}
+		}
+
+		return implode(',', $terms);
+	}
+	
+	/**
+	 * Helper functions to prepare DBMS specific SQL fragments for basic datetime operations
+	 */
+	
+	/**
+	 * Function to return an SQL datetime expression that can be used with SQLite3
+	 * used for querying a datetime in a certain format
+	 * @param string $date to be formated, can be either 'now', literal datetime like '1973-10-14 10:30:00' or field name, e.g. '"SiteTree"."Created"'
+	 * @param string $format to be used, supported specifiers:
+	 * %Y = Year (four digits)
+	 * %m = Month (01..12)
+	 * %d = Day (01..31)
+	 * %H = Hour (00..23)
+	 * %i = Minutes (00..59)
+	 * %s = Seconds (00..59)
+	 * %U = unix timestamp, can only be used on it's own
+	 * @return string SQL datetime expression to query for a formatted datetime
+	 */
+	function formattedDatetimeClause($date, $format) {
+
+		preg_match_all('/%(.)/', $format, $matches);
+		foreach($matches[1] as $match) if(array_search($match, array('Y','m','d','H','i','s','U')) === false) user_error('formattedDatetimeClause(): unsupported format character %' . $match, E_USER_WARNING);
+		
+		$translate = array(
+			'/%i/' => '%M',
+			'/%s/' => '%S',
+			'/%U/' => '%s',
+		);
+		$format = preg_replace(array_keys($translate), array_values($translate), $format);
+
+		$modifiers = array();
+		if($format == '%s' && $date != 'now') $modifiers[] = 'utc';
+		if($format != '%s' && $date == 'now') $modifiers[] = 'localtime';
+
+		if(preg_match('/^now$/i', $date)) {
+			$date = "'now'";
+		} else if(preg_match('/^\d{4}-\d{2}-\d{2} \d{2}:\d{2}:\d{2}$/i', $date)) {
+			$date = "'$date'";
+		}
+
+		$modifier = empty($modifiers) ? '' : ", '" . implode("', '", $modifiers) . "'";
+		return "strftime('$format', $date$modifier)";
+	}
+	
+	/**
+	 * Function to return an SQL datetime expression that can be used with SQLite3
+	 * used for querying a datetime addition
+	 * @param string $date, can be either 'now', literal datetime like '1973-10-14 10:30:00' or field name, e.g. '"SiteTree"."Created"'
+	 * @param string $interval to be added, use the format [sign][integer] [qualifier], e.g. -1 Day, +15 minutes, +1 YEAR
+	 * supported qualifiers:
+	 * - years
+	 * - months
+	 * - days
+	 * - hours
+	 * - minutes
+	 * - seconds
+	 * This includes the singular forms as well
+	 * @return string SQL datetime expression to query for a datetime (YYYY-MM-DD hh:mm:ss) which is the result of the addition
+	 */
+	function datetimeIntervalClause($date, $interval) {
+		$modifiers = array();
+		if($date == 'now') $modifiers[] = 'localtime';
+
+		if(preg_match('/^now$/i', $date)) {
+			$date = "'now'";
+		} else if(preg_match('/^\d{4}-\d{2}-\d{2} \d{2}:\d{2}:\d{2}$/i', $date)) {
+			$date = "'$date'";
+		}
+
+		$modifier = empty($modifiers) ? '' : ", '" . implode("', '", $modifiers) . "'";
+		return "datetime($date$modifier, '$interval')";
+	}
+
+	/**
+	 * Function to return an SQL datetime expression that can be used with SQLite3
+	 * used for querying a datetime substraction
+	 * @param string $date1, can be either 'now', literal datetime like '1973-10-14 10:30:00' or field name, e.g. '"SiteTree"."Created"'
+	 * @param string $date2 to be substracted of $date1, can be either 'now', literal datetime like '1973-10-14 10:30:00' or field name, e.g. '"SiteTree"."Created"'
+	 * @return string SQL datetime expression to query for the interval between $date1 and $date2 in seconds which is the result of the substraction
+	 */
+	function datetimeDifferenceClause($date1, $date2) {
+
+		$modifiers1 = array();
+		$modifiers2 = array();
+
+		if($date1 == 'now') $modifiers1[] = 'localtime';
+		if($date2 == 'now') $modifiers2[] = 'localtime';
+
+		if(preg_match('/^now$/i', $date1)) {
+			$date1 = "'now'";
+		} else if(preg_match('/^\d{4}-\d{2}-\d{2} \d{2}:\d{2}:\d{2}$/i', $date1)) {
+			$date1 = "'$date1'";
+		}
+
+		if(preg_match('/^now$/i', $date2)) {
+			$date2 = "'now'";
+		} else if(preg_match('/^\d{4}-\d{2}-\d{2} \d{2}:\d{2}:\d{2}$/i', $date2)) {
+			$date2 = "'$date2'";
+		}
+
+		$modifier1 = empty($modifiers1) ? '' : ", '" . implode("', '", $modifiers1) . "'";
+		$modifier2 = empty($modifiers2) ? '' : ", '" . implode("', '", $modifiers2) . "'";
+
+		return "strftime('%s', $date1$modifier1) - strftime('%s', $date2$modifier2)";
+	}
+}
+
+/**
+ * A result-set from a SQLite3 database.
+ * @package SQLite3Database
+ */
+class SQLite3Query extends SS_Query {
+
+	/**
+	 * The SQLite3Database object that created this result set.
+	 * @var SQLite3Database
+	 */
+	protected $database;
+
+	/**
+	 * The internal sqlite3 handle that points to the result set.
+	 * @var resource
+	 */
+	protected $handle;
+
+	/**
+	 * Hook the result-set given into a Query class, suitable for use by sapphire.
+	 * @param database The database object that created this query.
+	 * @param handle the internal sqlite3 handle that is points to the resultset.
+	 */
+	public function __construct(SQLite3Database $database, $handle) {
+		$this->database = $database;
+		$this->handle = $handle;
+	}
+
+	public function __destruct() {
+		if($this->handle) $this->handle->finalize();
+	}
+
+	public function seek($row) {
+		$this->handle->reset();
+		$i=0;
+		while($i < $row && $row = @$this->handle->fetchArray()) $i++;
+		return true;
+	}
+
+	/**
+	 * @todo This looks terrible but there is no SQLite3::get_num_rows() implementation
+	 */
+	public function numRecords() {
+		$c=0;
+		while(@$this->handle->fetchArray()) $c++;
+		$this->handle->reset();
+		return $c;
+	}
+
+	public function nextRecord() {
+		// Coalesce rather than replace common fields.
+		if($data = @$this->handle->fetchArray(SQLITE3_NUM)) {
+			foreach($data as $columnIdx => $value) {
+				if(preg_match('/^"([a-z0-9_]+)"\."([a-z0-9_]+)"$/i', $this->handle->columnName($columnIdx), $matches)) $columnName = $matches[2];
+				else if(preg_match('/^"([a-z0-9_]+)"$/i', $this->handle->columnName($columnIdx), $matches)) $columnName = $matches[1];
+				else $columnName = trim($this->handle->columnName($columnIdx),"\"' \t");
+				// $value || !$ouput[$columnName] means that the *last* occurring value is shown
+				// !$ouput[$columnName] means that the *first* occurring value is shown
+				if(isset($value) || !isset($output[$columnName])) {
+					$output[$columnName] = is_null($value) ? null : (string)$value;
+				}
+			}
+			return $output;
+		} else {
+			return false;
+		}
+	}
+}