<<<<<<< HEAD
<?php

namespace SilverStripe\SQLite;

use SilverStripe\Assets\File;
use SilverStripe\Core\Config\Configurable;
use SilverStripe\Core\Convert;
use SilverStripe\Dev\Deprecation;
use SilverStripe\ORM\ArrayList;
use SilverStripe\ORM\Connect\Database;
use SilverStripe\ORM\DataList;
use SilverStripe\ORM\DataObject;
use SilverStripe\ORM\PaginatedList;
use SilverStripe\ORM\Queries\SQLSelect;

/**
 * SQLite database controller class
 */
class SQLite3Database extends Database
{
    use Configurable;

    /**
     * Extension added to every database name
     *
     * @config
     * @var string
     */
    private static $database_extension = '.sqlite';

    /**
     * Database schema manager object
     *
     * @var SQLite3SchemaManager
     */
    protected $schemaManager = null;

    /*
     * This holds the parameters that the original connection was created with,
     * so we can switch back to it if necessary (used for unit tests)
     *
     * @var array
     */
    protected $parameters;

    /*
     * if we're on a In-Memory db
     *
     * @var boolean
     */
    protected $livesInMemory = false;

    /**
     * List of default pragma values
     *
     * @todo Migrate to SS config
     *
     * @var array
     */
    public static $default_pragma = array(
        'encoding' => '"UTF-8"',
        'locking_mode' => 'NORMAL'
    );


    /**
     * Extension used to distinguish between sqllite database files and other files.
     * Required to handle multiple databases.
     *
     * @return string
     */
    public static function database_extension()
    {
        return static::config()->get('database_extension');
    }

    /**
     * Check if a database name has a valid extension
     *
     * @param string $name
     * @return boolean
     */
    public static function is_valid_database_name($name)
    {
        $extension = self::database_extension();
        if (empty($extension)) {
            return true;
        }

        return substr_compare($name, $extension, -strlen($extension), strlen($extension)) === 0;
    }

    /**
     * Connect to a SQLite3 database.
     * @param array $parameters An map of parameters, which should include:
     *  - database: The database to connect to, with the correct file extension (.sqlite)
     *  - path: the path to the SQLite3 database file
     *  - key: the encryption key (needs testing)
     *  - memory: use the faster In-Memory database for unit tests
     */
    public function connect($parameters)
    {
        if (!empty($parameters['memory'])) {
            Deprecation::notice(
                '1.4.0',
                "\$databaseConfig['memory'] is deprecated. Use \$databaseConfig['path'] = ':memory:' instead.",
                Deprecation::SCOPE_GLOBAL
            );
            unset($parameters['memory']);
            $parameters['path'] = ':memory:';
        }

        //We will store these connection parameters for use elsewhere (ie, unit tests)
        $this->parameters = $parameters;
        $this->schemaManager->flushCache();

        // Ensure database name is set
        if (empty($parameters['database'])) {
            $parameters['database'] = 'database';
        }
        // use the very lightspeed SQLite In-Memory feature for testing
        if ($this->getLivesInMemory()) {
            $file = ':memory:';
        } else {
            // Ensure path is given
            $path = $this->getPath();

            //assumes that the path to dbname will always be provided:
            $file = $path . '/' . $parameters['database'] . self::database_extension();
            if (!file_exists($path)) {
                SQLiteDatabaseConfigurationHelper::create_db_dir($path);
                SQLiteDatabaseConfigurationHelper::secure_db_dir($path);
            }
        }

        // 'path' and 'database' are merged into the full file path, which
        // is the format that connectors such as PDOConnector expect
        $parameters['filepath'] = $file;

        // Ensure that driver is available (required by PDO)
        if (empty($parameters['driver'])) {
            $parameters['driver'] = $this->getDatabaseServer();
        }

        $this->connector->connect($parameters, true);

        foreach (self::$default_pragma as $pragma => $value) {
            $this->setPragma($pragma, $value);
        }

        if (empty(self::$default_pragma['locking_mode'])) {
            self::$default_pragma['locking_mode'] = $this->getPragma('locking_mode');
        }
    }

    /**
     * Retrieve parameters used to connect to this SQLLite database
     *
     * @return array
     */
    public function getParameters()
    {
        return $this->parameters;
    }

    /**
     * Determine if this Db is in memory
     *
     * @return bool
     */
    public function getLivesInMemory()
    {
        return isset($this->parameters['path']) && $this->parameters['path'] === ':memory:';
    }

    /**
     * Get file path. If in memory this is null
     *
     * @return string|null
     */
    public function getPath() {
        if ($this->getLivesInMemory()) {
            return null;
        }
        if (empty($this->parameters['path'])) {
            return ASSETS_PATH . '/.sqlitedb';
        }
        return $this->parameters['path'];
    }

    public function supportsCollations()
    {
        return true;
    }

    public function supportsTimezoneOverride()
    {
        return false;
    }

    /**
     * Execute PRAGMA commands.
     *
     * @param string $pragma name
     * @param string $value to set
     */
    public function setPragma($pragma, $value)
    {
        $this->query("PRAGMA $pragma = $value");
    }

    /**
     * Gets pragma value.
     *
     * @param string $pragma name
     * @return string the pragma value
     */
    public function getPragma($pragma)
    {
        return $this->query("PRAGMA $pragma")->value();
    }

    public function getDatabaseServer()
    {
        return "sqlite";
    }

    public function selectDatabase($name, $create = false, $errorLevel = E_USER_ERROR)
    {
        if (!$this->schemaManager->databaseExists($name)) {
            // Check DB creation permisson
            if (!$create) {
                if ($errorLevel !== false) {
                    user_error("Attempted to connect to non-existing database \"$name\"", $errorLevel);
                }
                // Unselect database
                $this->connector->unloadDatabase();
                return false;
            }
            $this->schemaManager->createDatabase($name);
        }

        // Reconnect using the existing parameters
        $parameters = $this->parameters;
        $parameters['database'] = $name;
        $this->connect($parameters);
        return true;
    }

    public function now()
    {
        return "datetime('now', 'localtime')";
    }

    public function random()
    {
        return 'random()';
    }

    /**
     * The core search engine configuration.
     * @todo There is a fulltext search for SQLite making use of virtual tables, the fts3 extension and the
     * MATCH operator
     * there are a few issues with fts:
     * - shared cached lock doesn't allow to create virtual tables on versions prior to 3.6.17
     * - there must not be more than one MATCH operator per statement
     * - the fts3 extension needs to be available
     * for now we use the MySQL implementation with the MATCH()AGAINST() uglily replaced with LIKE
     *
     * @param array $classesToSearch
     * @param string $keywords Keywords as a space separated string
     * @param int $start
     * @param int $pageLength
     * @param string $sortBy
     * @param string $extraFilter
     * @param bool $booleanSearch
     * @param string $alternativeFileFilter
     * @param bool $invertedMatch
     * @return PaginatedList DataObjectSet of result pages
     */
    public function searchEngine($classesToSearch, $keywords, $start, $pageLength, $sortBy = "Relevance DESC",
        $extraFilter = "", $booleanSearch = false, $alternativeFileFilter = "", $invertedMatch = false
    ) {
        $keywords = $this->escapeString(str_replace(array('*', '+', '-', '"', '\''), '', $keywords));
        $htmlEntityKeywords = htmlentities(utf8_decode($keywords));

        $pageClass = 'SilverStripe\\CMS\\Model\\SiteTree';
		$fileClass = 'SilverStripe\\Assets\\File';

        $extraFilters = array($pageClass => '', $fileClass => '');

        if ($extraFilter) {
            $extraFilters[$pageClass] = " AND $extraFilter";

            if ($alternativeFileFilter) {
                $extraFilters[$fileClass] = " AND $alternativeFileFilter";
            } else {
                $extraFilters[$fileClass] = $extraFilters[$pageClass];
            }
        }

        // Always ensure that only pages with ShowInSearch = 1 can be searched
        $extraFilters[$pageClass] .= ' AND ShowInSearch <> 0';
        // File.ShowInSearch was added later, keep the database driver backwards compatible
        // by checking for its existence first
        if (File::singleton()->getSchema()->fieldSpec(File::class, 'ShowInSearch')) {
            $extraFilters[$fileClass] .= " AND ShowInSearch <> 0";
        }

        $limit = $start . ", " . (int) $pageLength;

        $notMatch = $invertedMatch ? "NOT " : "";
        if ($keywords) {
            $match[$pageClass] = "
				(Title LIKE '%$keywords%' OR MenuTitle LIKE '%$keywords%' OR Content LIKE '%$keywords%' OR MetaDescription LIKE '%$keywords%' OR
				Title LIKE '%$htmlEntityKeywords%' OR MenuTitle LIKE '%$htmlEntityKeywords%' OR Content LIKE '%$htmlEntityKeywords%' OR MetaDescription LIKE '%$htmlEntityKeywords%')
			";
            $fileClassSQL = Convert::raw2sql($fileClass);
            $match[$fileClass] = "(Name LIKE '%$keywords%' OR Title LIKE '%$keywords%') AND ClassName = '$fileClassSQL'";

            // We make the relevance search by converting a boolean mode search into a normal one
            $relevanceKeywords = $keywords;
            $htmlEntityRelevanceKeywords = $htmlEntityKeywords;
            $relevance[$pageClass] = "(Title LIKE '%$relevanceKeywords%' OR MenuTitle LIKE '%$relevanceKeywords%' OR Content LIKE '%$relevanceKeywords%' OR MetaDescription LIKE '%$relevanceKeywords%') + (Title LIKE '%$htmlEntityRelevanceKeywords%' OR MenuTitle LIKE '%$htmlEntityRelevanceKeywords%' OR Content LIKE '%$htmlEntityRelevanceKeywords%' OR MetaDescription LIKE '%$htmlEntityRelevanceKeywords%')";
            $relevance[$fileClass] = "(Name LIKE '%$relevanceKeywords%' OR Title LIKE '%$relevanceKeywords%')";
        } else {
            $relevance[$pageClass] = $relevance[$fileClass] = 1;
            $match[$pageClass] = $match[$fileClass] = "1 = 1";
        }

        // Generate initial queries
        $queries = array();
        foreach ($classesToSearch as $class) {
            $queries[$class] = DataList::create($class)
                ->where($notMatch . $match[$class] . $extraFilters[$class])
                ->dataQuery()
                ->query();
        }

        // Make column selection lists
        $select = array(
            $pageClass => array(
                "\"ClassName\"",
                "\"ID\"",
                "\"ParentID\"",
                "\"Title\"",
                "\"URLSegment\"",
                "\"Content\"",
                "\"LastEdited\"",
                "\"Created\"",
                "NULL AS \"Name\"",
                "\"CanViewType\"",
                $relevance[$pageClass] . " AS Relevance"
            ),
            $fileClass => array(
                "\"ClassName\"",
                "\"ID\"",
                "NULL AS \"ParentID\"",
                "\"Title\"",
                "NULL AS \"URLSegment\"",
                "NULL AS \"Content\"",
                "\"LastEdited\"",
                "\"Created\"",
                "\"Name\"",
                "NULL AS \"CanViewType\"",
                $relevance[$fileClass] . " AS Relevance"
            )
        );

        // Process queries
        foreach ($classesToSearch as $class) {
            // There's no need to do all that joining
            $queries[$class]->setFrom('"'.DataObject::getSchema()->baseDataTable($class).'"');
            $queries[$class]->setSelect(array());
            foreach ($select[$class] as $clause) {
                if (preg_match('/^(.*) +AS +"?([^"]*)"?/i', $clause, $matches)) {
                    $queries[$class]->selectField($matches[1], $matches[2]);
                } else {
                    $queries[$class]->selectField(str_replace('"', '', $clause));
                }
            }

            $queries[$class]->setOrderBy(array());
        }

        // Combine queries
        $querySQLs = array();
        $queryParameters = array();
        $totalCount = 0;
        foreach ($queries as $query) {
            /** @var SQLSelect $query */
            $querySQLs[] = $query->sql($parameters);
            $queryParameters = array_merge($queryParameters, $parameters);
            $totalCount += $query->unlimitedRowCount();
        }

        $fullQuery = implode(" UNION ", $querySQLs) . " ORDER BY $sortBy LIMIT $limit";
        // Get records
        $records = $this->preparedQuery($fullQuery, $queryParameters);

        foreach ($records as $record) {
            $objects[] = new $record['ClassName']($record);
        }

        if (isset($objects)) {
            $doSet = new ArrayList($objects);
        } else {
            $doSet = new ArrayList();
        }
        $list = new PaginatedList($doSet);
        $list->setPageStart($start);
        $list->setPageLength($pageLength);
        $list->setTotalItems($totalCount);
        return $list;
    }

    /*
     * Does this database support transactions?
     */
    public function supportsTransactions()
    {
        return version_compare($this->getVersion(), '3.6', '>=');
    }

    public function supportsExtensions($extensions = array('partitions', 'tablespaces', 'clustering'))
    {
        if (isset($extensions['partitions'])) {
            return true;
        } elseif (isset($extensions['tablespaces'])) {
            return true;
        } elseif (isset($extensions['clustering'])) {
            return true;
        } else {
            return false;
        }
    }

    public function transactionStart($transaction_mode = false, $session_characteristics = false)
    {
        $this->query('BEGIN');
    }

    public function transactionSavepoint($savepoint)
    {
        $this->query("SAVEPOINT \"$savepoint\"");
    }

    public function transactionRollback($savepoint = false)
    {
        if ($savepoint) {
            $this->query("ROLLBACK TO $savepoint;");
        } else {
            $this->query('ROLLBACK;');
        }
    }

    public function transactionEnd($chain = false)
    {
        $this->query('COMMIT;');
    }

    public function clearTable($table)
    {
        $this->query("DELETE FROM \"$table\"");
    }

    public function comparisonClause($field, $value, $exact = false, $negate = false, $caseSensitive = null,
        $parameterised = false
    ) {
        if ($exact && !$caseSensitive) {
            $comp = ($negate) ? '!=' : '=';
        } else {
            if ($caseSensitive) {
                // GLOB uses asterisks as wildcards.
                // Replace them in search string, without replacing escaped percetage signs.
                $comp = 'GLOB';
                $value = preg_replace('/^%([^\\\\])/', '*$1', $value);
                $value = preg_replace('/([^\\\\])%$/', '$1*', $value);
                $value = preg_replace('/([^\\\\])%/', '$1*', $value);
            } else {
                $comp = 'LIKE';
            }
            if ($negate) {
                $comp = 'NOT ' . $comp;
            }
        }

        if ($parameterised) {
            return sprintf("%s %s ?", $field, $comp);
        } else {
            return sprintf("%s %s '%s'", $field, $comp, $value);
        }
    }

    public function formattedDatetimeClause($date, $format)
    {
        preg_match_all('/%(.)/', $format, $matches);
        foreach ($matches[1] as $match) {
            if (array_search($match, array('Y', 'm', 'd', 'H', 'i', 's', 'U')) === false) {
                user_error('formattedDatetimeClause(): unsupported format character %' . $match, E_USER_WARNING);
            }
        }

        $translate = array(
            '/%i/' => '%M',
            '/%s/' => '%S',
            '/%U/' => '%s',
        );
        $format = preg_replace(array_keys($translate), array_values($translate), $format);

        $modifiers = array();
        if ($format == '%s' && $date != 'now') {
            $modifiers[] = 'utc';
        }
        if ($format != '%s' && $date == 'now') {
            $modifiers[] = 'localtime';
        }

        if (preg_match('/^now$/i', $date)) {
            $date = "'now'";
        } elseif (preg_match('/^\d{4}-\d{2}-\d{2} \d{2}:\d{2}:\d{2}$/i', $date)) {
            $date = "'$date'";
        }

        $modifier = empty($modifiers) ? '' : ", '" . implode("', '", $modifiers) . "'";
        return "strftime('$format', $date$modifier)";
    }

    public function datetimeIntervalClause($date, $interval)
    {
        $modifiers = array();
        if ($date == 'now') {
            $modifiers[] = 'localtime';
        }

        if (preg_match('/^now$/i', $date)) {
            $date = "'now'";
        } elseif (preg_match('/^\d{4}-\d{2}-\d{2} \d{2}:\d{2}:\d{2}$/i', $date)) {
            $date = "'$date'";
        }

        $modifier = empty($modifiers) ? '' : ", '" . implode("', '", $modifiers) . "'";
        return "datetime($date$modifier, '$interval')";
    }

    public function datetimeDifferenceClause($date1, $date2)
    {
        $modifiers1 = array();
        $modifiers2 = array();

        if ($date1 == 'now') {
            $modifiers1[] = 'localtime';
        }
        if ($date2 == 'now') {
            $modifiers2[] = 'localtime';
        }

        if (preg_match('/^now$/i', $date1)) {
            $date1 = "'now'";
        } elseif (preg_match('/^\d{4}-\d{2}-\d{2} \d{2}:\d{2}:\d{2}$/i', $date1)) {
            $date1 = "'$date1'";
        }

        if (preg_match('/^now$/i', $date2)) {
            $date2 = "'now'";
        } elseif (preg_match('/^\d{4}-\d{2}-\d{2} \d{2}:\d{2}:\d{2}$/i', $date2)) {
            $date2 = "'$date2'";
        }

        $modifier1 = empty($modifiers1) ? '' : ", '" . implode("', '", $modifiers1) . "'";
        $modifier2 = empty($modifiers2) ? '' : ", '" . implode("', '", $modifiers2) . "'";

        return "strftime('%s', $date1$modifier1) - strftime('%s', $date2$modifier2)";
    }
}
=======
<?php

/**
 * SQLite database controller class
 * 
 * @package SQLite3
 */
class SQLite3Database extends SS_Database {

	/**
	 * Database schema manager object
	 * 
	 * @var SQLite3SchemaManager
	 */
	protected $schemaManager = null;

	/*
	 * This holds the parameters that the original connection was created with,
	 * so we can switch back to it if necessary (used for unit tests)
	 * 
	 * @var array
	 */
	protected $parameters;

	/*
	 * if we're on a In-Memory db
	 * 
	 * @var boolean
	 */
	protected $livesInMemory = false;

	/**
	 * List of default pragma values
	 * 
	 * @todo Migrate to SS config
	 *
	 * @var array
	 */
	public static $default_pragma = array(
		'encoding' => '"UTF-8"',
		'locking_mode' => 'NORMAL'
	);


	/**
	 * Extension used to distinguish between sqllite database files and other files.
	 * Required to handle multiple databases.
	 * 
	 * @return string
	 */
	public static function database_extension() {
		return Config::inst()->get('SQLite3Database', 'database_extension');
	}

	/**
	 * Check if a database name has a valid extension
	 * 
	 * @param string $name
	 * @return boolean
	 */
	public static function is_valid_database_name($name) {
		$extension = self::database_extension();
		if(empty($extension)) return true;

		return substr_compare($name, $extension, -strlen($extension), strlen($extension)) === 0;
	}

	/**
	 * Connect to a SQLite3 database.
	 * @param array $parameters An map of parameters, which should include:
	 *  - database: The database to connect to, with the correct file extension (.sqlite)
	 *  - path: the path to the SQLite3 database file
	 *  - key: the encryption key (needs testing)
	 *  - memory: use the faster In-Memory database for unit tests
	 */
	public function connect($parameters) {
		
		if(!empty($parameters['memory'])) {
			Deprecation::notice(
				'1.4.0',
				"\$databaseConfig['memory'] is deprecated. Use \$databaseConfig['path'] = ':memory:' instead.",
				Deprecation::SCOPE_GLOBAL
			);
			unset($parameters['memory']);
			$parameters['path'] = ':memory:';
		}
		
		//We will store these connection parameters for use elsewhere (ie, unit tests)
		$this->parameters = $parameters;
		$this->schemaManager->flushCache();

		// Ensure database name is set
		if(empty($parameters['database'])) {
			$parameters['database'] = 'database' . self::database_extension();
		}
		$dbName = $parameters['database'];
		if(!self::is_valid_database_name($dbName)) {
			// If not using the correct file extension for database files then the
			// results of SQLite3SchemaManager::databaseList will be unpredictable
			$extension = self::database_extension();
			Deprecation::notice('3.2', "SQLite3Database now expects a database file with extension \"$extension\". Behaviour may be unpredictable otherwise.");
		}

		// use the very lightspeed SQLite In-Memory feature for testing
		if($this->getLivesInMemory()) {
			$file = ':memory:';
		} else {
			// Ensure path is given
			if(empty($parameters['path'])) {
				$parameters['path'] = ASSETS_PATH . '/.sqlitedb';
			}

			//assumes that the path to dbname will always be provided:
			$file = $parameters['path'] . '/' . $dbName;
			if(!file_exists($parameters['path'])) {
				SQLiteDatabaseConfigurationHelper::create_db_dir($parameters['path']);
				SQLiteDatabaseConfigurationHelper::secure_db_dir($parameters['path']);
			}
		}
		
		// 'path' and 'database' are merged into the full file path, which
		// is the format that connectors such as PDOConnector expect
		$parameters['filepath'] = $file;

		// Ensure that driver is available (required by PDO)
		if(empty($parameters['driver'])) {
			$parameters['driver'] = $this->getDatabaseServer();
		}

		$this->connector->connect($parameters, true);

		foreach(self::$default_pragma as $pragma => $value) {
			$this->setPragma($pragma, $value);
		}

		if(empty(self::$default_pragma['locking_mode'])) {
			self::$default_pragma['locking_mode'] = $this->getPragma('locking_mode');
		}
	}

	/**
	 * Retrieve parameters used to connect to this SQLLite database
	 * 
	 * @return array
	 */
	public function getParameters() {
		return $this->parameters;
	}

	public function getLivesInMemory() {
		return isset($this->parameters['path']) && $this->parameters['path'] === ':memory:';
	}

	public function supportsCollations() {
		return true;
	}

	public function supportsTimezoneOverride() {
		return false;
	}

	/**
	 * Execute PRAGMA commands.
	 * 
	 * @param string pragma name
	 * @param string value to set
	 */
	public function setPragma($pragma, $value) {
		$this->query("PRAGMA $pragma = $value");
	}

	/**
	 * Gets pragma value.
	 * 
	 * @param string pragma name
	 * @return string the pragma value
	 */
	public function getPragma($pragma) {
		return $this->query("PRAGMA $pragma")->value();
	}

	public function getDatabaseServer() {
		return "sqlite";
	}

	public function selectDatabase($name, $create = false, $errorLevel = E_USER_ERROR) {
		if (!$this->schemaManager->databaseExists($name)) {
			// Check DB creation permisson
			if (!$create) {
				if ($errorLevel !== false) {
					user_error("Attempted to connect to non-existing database \"$name\"", $errorLevel);
				}
				// Unselect database
				$this->connector->unloadDatabase();
				return false;
			}
			$this->schemaManager->createDatabase($name);
		}

		// Reconnect using the existing parameters
		$parameters = $this->parameters;
		$parameters['database'] = $name;
		$this->connect($parameters);
		return true;
	}

	function now(){
		return "datetime('now', 'localtime')";
	}

	function random(){
		return 'random()';
	}

	/**
	 * The core search engine configuration.
	 * @todo There is a fulltext search for SQLite making use of virtual tables, the fts3 extension and the
	 * MATCH operator
	 * there are a few issues with fts:
	 * - shared cached lock doesn't allow to create virtual tables on versions prior to 3.6.17
	 * - there must not be more than one MATCH operator per statement
	 * - the fts3 extension needs to be available
	 * for now we use the MySQL implementation with the MATCH()AGAINST() uglily replaced with LIKE
	 * 
	 * @param string $keywords Keywords as a space separated string
	 * @return object DataObjectSet of result pages
	 */
	public function searchEngine($classesToSearch, $keywords, $start, $pageLength, $sortBy = "Relevance DESC",
		$extraFilter = "", $booleanSearch = false, $alternativeFileFilter = "", $invertedMatch = false
	) {
		$start = (int)$start;
		$pageLength = (int)$pageLength;
		$keywords = $this->escapeString(str_replace(array('*','+','-','"','\''), '', $keywords));
		$htmlEntityKeywords = htmlentities(utf8_decode($keywords));

		$extraFilters = array('SiteTree' => '', 'File' => '');

		if($extraFilter) {
			$extraFilters['SiteTree'] = " AND $extraFilter";

			if($alternativeFileFilter) $extraFilters['File'] = " AND $alternativeFileFilter";
			else $extraFilters['File'] = $extraFilters['SiteTree'];
		}

		// Always ensure that only pages with ShowInSearch = 1 can be searched
		$extraFilters['SiteTree'] .= ' AND ShowInSearch <> 0';
		// File.ShowInSearch was added later, keep the database driver backwards compatible 
		// by checking for its existence first
		$fields = $this->getSchemaManager()->fieldList('File');
		if(array_key_exists('ShowInSearch', $fields)) {
			$extraFilters['File'] .= " AND ShowInSearch <> 0";
		}

		$limit = $start . ", " . $pageLength;

		$notMatch = $invertedMatch ? "NOT " : "";
		if($keywords) {
			$match['SiteTree'] = "
				(Title LIKE '%$keywords%' OR MenuTitle LIKE '%$keywords%' OR Content LIKE '%$keywords%' OR MetaDescription LIKE '%$keywords%' OR
				Title LIKE '%$htmlEntityKeywords%' OR MenuTitle LIKE '%$htmlEntityKeywords%' OR Content LIKE '%$htmlEntityKeywords%' OR MetaDescription LIKE '%$htmlEntityKeywords%')
			";
			$match['File'] = "(Filename LIKE '%$keywords%' OR Title LIKE '%$keywords%' OR Content LIKE '%$keywords%') AND ClassName = 'File'";

			// We make the relevance search by converting a boolean mode search into a normal one
			$relevanceKeywords = $keywords;
			$htmlEntityRelevanceKeywords = $htmlEntityKeywords;
			$relevance['SiteTree'] = "(Title LIKE '%$relevanceKeywords%' OR MenuTitle LIKE '%$relevanceKeywords%' OR Content LIKE '%$relevanceKeywords%' OR MetaDescription LIKE '%$relevanceKeywords%') + (Title LIKE '%$htmlEntityRelevanceKeywords%' OR MenuTitle LIKE '%$htmlEntityRelevanceKeywords%' OR Content LIKE '%$htmlEntityRelevanceKeywords%' OR MetaDescription LIKE '%$htmlEntityRelevanceKeywords%')";
			$relevance['File'] = "(Filename LIKE '%$relevanceKeywords%' OR Title LIKE '%$relevanceKeywords%' OR Content LIKE '%$relevanceKeywords%')";
		} else {
			$relevance['SiteTree'] = $relevance['File'] = 1;
			$match['SiteTree'] = $match['File'] = "1 = 1";
		}

		// Generate initial queries and base table names
		$baseClasses = array('SiteTree' => '', 'File' => '');
		$queries = array();
		foreach($classesToSearch as $class) {
			$queries[$class] = DataList::create($class)->where($notMatch . $match[$class] . $extraFilters[$class], "")->dataQuery()->query();
			$fromArr = $queries[$class]->getFrom();
			$baseClasses[$class] = reset($fromArr);
		}

		// Make column selection lists
		$select = array(
			'SiteTree' => array(
				"\"ClassName\"",
				"\"ID\"",
				"\"ParentID\"",
				"\"Title\"",
				"\"URLSegment\"",
				"\"Content\"",
				"\"LastEdited\"",
				"\"Created\"",
				"NULL AS \"Filename\"",
				"NULL AS \"Name\"",
				"\"CanViewType\"",
				"$relevance[SiteTree] AS Relevance"
			),
			'File' => array(
				"\"ClassName\"",
				"\"ID\"",
				"NULL AS \"ParentID\"",
				"\"Title\"",
				"NULL AS \"URLSegment\"",
				"\"Content\"",
				"\"LastEdited\"",
				"\"Created\"",
				"\"Filename\"",
				"\"Name\"",
				"NULL AS \"CanViewType\"",
				"$relevance[File] AS Relevance"
			)
		);

		// Process queries
		foreach($classesToSearch as $class) {
			// There's no need to do all that joining
			$queries[$class]->setFrom($baseClasses[$class]);

			$queries[$class]->setSelect(array());
			foreach($select[$class] as $clause) {
				if(preg_match('/^(.*) +AS +"?([^"]*)"?/i', $clause, $matches)) {
					$queries[$class]->selectField($matches[1], $matches[2]);
				} else {
					$queries[$class]->selectField(str_replace('"', '', $clause));
				}
			}

			$queries[$class]->setOrderBy(array());
		}

		// Combine queries
		$querySQLs = array();
		$queryParameters = array();
		$totalCount = 0;
		foreach($queries as $query) {
			$querySQLs[] = $query->sql($parameters);
			$queryParameters = array_merge($queryParameters, $parameters);
			$totalCount += $query->unlimitedRowCount();
		}

		$fullQuery = implode(" UNION ", $querySQLs) . " ORDER BY $sortBy LIMIT $limit";
		// Get records
		$records = $this->preparedQuery($fullQuery, $queryParameters);

		foreach($records as $record) {
			$objects[] = new $record['ClassName']($record);
		}

		if(isset($objects)) $doSet = new ArrayList($objects);
		else $doSet = new ArrayList();
		$list = new PaginatedList($doSet);
		$list->setPageStart($start);
		$list->setPageLEngth($pageLength);
		$list->setTotalItems($totalCount);
		return $list;
	}

	/*
	 * Does this database support transactions?
	 */
	public function supportsTransactions(){
		return version_compare($this->getVersion(), '3.6', '>=');
	}

	public function supportsExtensions($extensions = array('partitions', 'tablespaces', 'clustering')){

		if(isset($extensions['partitions']))
			return true;
		elseif(isset($extensions['tablespaces']))
			return true;
		elseif(isset($extensions['clustering']))
			return true;
		else
			return false;
	}

	public function transactionStart($transaction_mode = false, $session_characteristics = false) {
		$this->query('BEGIN');
	}

	public function transactionSavepoint($savepoint) {
		$this->query("SAVEPOINT \"$savepoint\"");
	}

	public function transactionRollback($savepoint = false){

		if($savepoint) {
			$this->query("ROLLBACK TO $savepoint;");
		} else {
			$this->query('ROLLBACK;');
		}
	}

	public function transactionEnd($chain = false){
		$this->query('COMMIT;');
	}

	public function clearTable($table) {
		$this->query("DELETE FROM \"$table\"");
	}

	public function comparisonClause($field, $value, $exact = false, $negate = false, $caseSensitive = null,
		$parameterised = false
	) {
		if($exact && !$caseSensitive) {
			$comp = ($negate) ? '!=' : '=';
		} else {
			if($caseSensitive) {
				// GLOB uses asterisks as wildcards.
				// Replace them in search string, without replacing escaped percetage signs.
				$comp = 'GLOB';
				$value = preg_replace('/^%([^\\\\])/', '*$1', $value);
				$value = preg_replace('/([^\\\\])%$/', '$1*', $value);
				$value = preg_replace('/([^\\\\])%/', '$1*', $value);
			} else {
				$comp = 'LIKE';
			}
			if($negate) $comp = 'NOT ' . $comp;
		}

		if($parameterised) {
			return sprintf("%s %s ?", $field, $comp);
		} else {
			return sprintf("%s %s '%s'", $field, $comp, $value);
		}
	}

	function formattedDatetimeClause($date, $format) {
		preg_match_all('/%(.)/', $format, $matches);
		foreach($matches[1] as $match) if(array_search($match, array('Y','m','d','H','i','s','U')) === false) user_error('formattedDatetimeClause(): unsupported format character %' . $match, E_USER_WARNING);

		$translate = array(
			'/%i/' => '%M',
			'/%s/' => '%S',
			'/%U/' => '%s',
		);
		$format = preg_replace(array_keys($translate), array_values($translate), $format);

		$modifiers = array();
		if($format == '%s' && $date != 'now') $modifiers[] = 'utc';
		if($format != '%s' && $date == 'now') $modifiers[] = 'localtime';

		if(preg_match('/^now$/i', $date)) {
			$date = "'now'";
		} else if(preg_match('/^\d{4}-\d{2}-\d{2} \d{2}:\d{2}:\d{2}$/i', $date)) {
			$date = "'$date'";
		}

		$modifier = empty($modifiers) ? '' : ", '" . implode("', '", $modifiers) . "'";
		return "strftime('$format', $date$modifier)";
	}

	function datetimeIntervalClause($date, $interval) {
		$modifiers = array();
		if($date == 'now') $modifiers[] = 'localtime';

		if(preg_match('/^now$/i', $date)) {
			$date = "'now'";
		} else if(preg_match('/^\d{4}-\d{2}-\d{2} \d{2}:\d{2}:\d{2}$/i', $date)) {
			$date = "'$date'";
		}

		$modifier = empty($modifiers) ? '' : ", '" . implode("', '", $modifiers) . "'";
		return "datetime($date$modifier, '$interval')";
	}

	function datetimeDifferenceClause($date1, $date2) {
		$modifiers1 = array();
		$modifiers2 = array();

		if($date1 == 'now') $modifiers1[] = 'localtime';
		if($date2 == 'now') $modifiers2[] = 'localtime';

		if(preg_match('/^now$/i', $date1)) {
			$date1 = "'now'";
		} else if(preg_match('/^\d{4}-\d{2}-\d{2} \d{2}:\d{2}:\d{2}$/i', $date1)) {
			$date1 = "'$date1'";
		}

		if(preg_match('/^now$/i', $date2)) {
			$date2 = "'now'";
		} else if(preg_match('/^\d{4}-\d{2}-\d{2} \d{2}:\d{2}:\d{2}$/i', $date2)) {
			$date2 = "'$date2'";
		}

		$modifier1 = empty($modifiers1) ? '' : ", '" . implode("', '", $modifiers1) . "'";
		$modifier2 = empty($modifiers2) ? '' : ", '" . implode("', '", $modifiers2) . "'";

		return "strftime('%s', $date1$modifier1) - strftime('%s', $date2$modifier2)";
	}
}
>>>>>>> 2bde2640
<|MERGE_RESOLUTION|>--- conflicted
+++ resolved
@@ -1,4 +1,3 @@
-<<<<<<< HEAD
 <?php
 
 namespace SilverStripe\SQLite;
@@ -179,7 +178,8 @@
      *
      * @return string|null
      */
-    public function getPath() {
+    public function getPath()
+    {
         if ($this->getLivesInMemory()) {
             return null;
         }
@@ -279,14 +279,24 @@
      * @param bool $invertedMatch
      * @return PaginatedList DataObjectSet of result pages
      */
-    public function searchEngine($classesToSearch, $keywords, $start, $pageLength, $sortBy = "Relevance DESC",
-        $extraFilter = "", $booleanSearch = false, $alternativeFileFilter = "", $invertedMatch = false
+    public function searchEngine(
+        $classesToSearch,
+        $keywords,
+        $start,
+        $pageLength,
+        $sortBy = "Relevance DESC",
+        $extraFilter = "",
+        $booleanSearch = false,
+        $alternativeFileFilter = "",
+        $invertedMatch = false
     ) {
-        $keywords = $this->escapeString(str_replace(array('*', '+', '-', '"', '\''), '', $keywords));
+        $start = (int)$start;
+        $pageLength = (int)$pageLength;
+        $keywords = $this->escapeString(str_replace(array('*','+','-','"','\''), '', $keywords));
         $htmlEntityKeywords = htmlentities(utf8_decode($keywords));
 
         $pageClass = 'SilverStripe\\CMS\\Model\\SiteTree';
-		$fileClass = 'SilverStripe\\Assets\\File';
+        $fileClass = 'SilverStripe\\Assets\\File';
 
         $extraFilters = array($pageClass => '', $fileClass => '');
 
@@ -308,14 +318,14 @@
             $extraFilters[$fileClass] .= " AND ShowInSearch <> 0";
         }
 
-        $limit = $start . ", " . (int) $pageLength;
+        $limit = $start . ", " . $pageLength;
 
         $notMatch = $invertedMatch ? "NOT " : "";
         if ($keywords) {
             $match[$pageClass] = "
-				(Title LIKE '%$keywords%' OR MenuTitle LIKE '%$keywords%' OR Content LIKE '%$keywords%' OR MetaDescription LIKE '%$keywords%' OR
-				Title LIKE '%$htmlEntityKeywords%' OR MenuTitle LIKE '%$htmlEntityKeywords%' OR Content LIKE '%$htmlEntityKeywords%' OR MetaDescription LIKE '%$htmlEntityKeywords%')
-			";
+                (Title LIKE '%$keywords%' OR MenuTitle LIKE '%$keywords%' OR Content LIKE '%$keywords%' OR MetaDescription LIKE '%$keywords%' OR
+                Title LIKE '%$htmlEntityKeywords%' OR MenuTitle LIKE '%$htmlEntityKeywords%' OR Content LIKE '%$htmlEntityKeywords%' OR MetaDescription LIKE '%$htmlEntityKeywords%')
+            ";
             $fileClassSQL = Convert::raw2sql($fileClass);
             $match[$fileClass] = "(Name LIKE '%$keywords%' OR Title LIKE '%$keywords%') AND ClassName = '$fileClassSQL'";
 
@@ -465,7 +475,12 @@
         $this->query("DELETE FROM \"$table\"");
     }
 
-    public function comparisonClause($field, $value, $exact = false, $negate = false, $caseSensitive = null,
+    public function comparisonClause(
+        $field,
+        $value,
+        $exact = false,
+        $negate = false,
+        $caseSensitive = null,
         $parameterised = false
     ) {
         if ($exact && !$caseSensitive) {
@@ -573,498 +588,4 @@
 
         return "strftime('%s', $date1$modifier1) - strftime('%s', $date2$modifier2)";
     }
-}
-=======
-<?php
-
-/**
- * SQLite database controller class
- * 
- * @package SQLite3
- */
-class SQLite3Database extends SS_Database {
-
-	/**
-	 * Database schema manager object
-	 * 
-	 * @var SQLite3SchemaManager
-	 */
-	protected $schemaManager = null;
-
-	/*
-	 * This holds the parameters that the original connection was created with,
-	 * so we can switch back to it if necessary (used for unit tests)
-	 * 
-	 * @var array
-	 */
-	protected $parameters;
-
-	/*
-	 * if we're on a In-Memory db
-	 * 
-	 * @var boolean
-	 */
-	protected $livesInMemory = false;
-
-	/**
-	 * List of default pragma values
-	 * 
-	 * @todo Migrate to SS config
-	 *
-	 * @var array
-	 */
-	public static $default_pragma = array(
-		'encoding' => '"UTF-8"',
-		'locking_mode' => 'NORMAL'
-	);
-
-
-	/**
-	 * Extension used to distinguish between sqllite database files and other files.
-	 * Required to handle multiple databases.
-	 * 
-	 * @return string
-	 */
-	public static function database_extension() {
-		return Config::inst()->get('SQLite3Database', 'database_extension');
-	}
-
-	/**
-	 * Check if a database name has a valid extension
-	 * 
-	 * @param string $name
-	 * @return boolean
-	 */
-	public static function is_valid_database_name($name) {
-		$extension = self::database_extension();
-		if(empty($extension)) return true;
-
-		return substr_compare($name, $extension, -strlen($extension), strlen($extension)) === 0;
-	}
-
-	/**
-	 * Connect to a SQLite3 database.
-	 * @param array $parameters An map of parameters, which should include:
-	 *  - database: The database to connect to, with the correct file extension (.sqlite)
-	 *  - path: the path to the SQLite3 database file
-	 *  - key: the encryption key (needs testing)
-	 *  - memory: use the faster In-Memory database for unit tests
-	 */
-	public function connect($parameters) {
-		
-		if(!empty($parameters['memory'])) {
-			Deprecation::notice(
-				'1.4.0',
-				"\$databaseConfig['memory'] is deprecated. Use \$databaseConfig['path'] = ':memory:' instead.",
-				Deprecation::SCOPE_GLOBAL
-			);
-			unset($parameters['memory']);
-			$parameters['path'] = ':memory:';
-		}
-		
-		//We will store these connection parameters for use elsewhere (ie, unit tests)
-		$this->parameters = $parameters;
-		$this->schemaManager->flushCache();
-
-		// Ensure database name is set
-		if(empty($parameters['database'])) {
-			$parameters['database'] = 'database' . self::database_extension();
-		}
-		$dbName = $parameters['database'];
-		if(!self::is_valid_database_name($dbName)) {
-			// If not using the correct file extension for database files then the
-			// results of SQLite3SchemaManager::databaseList will be unpredictable
-			$extension = self::database_extension();
-			Deprecation::notice('3.2', "SQLite3Database now expects a database file with extension \"$extension\". Behaviour may be unpredictable otherwise.");
-		}
-
-		// use the very lightspeed SQLite In-Memory feature for testing
-		if($this->getLivesInMemory()) {
-			$file = ':memory:';
-		} else {
-			// Ensure path is given
-			if(empty($parameters['path'])) {
-				$parameters['path'] = ASSETS_PATH . '/.sqlitedb';
-			}
-
-			//assumes that the path to dbname will always be provided:
-			$file = $parameters['path'] . '/' . $dbName;
-			if(!file_exists($parameters['path'])) {
-				SQLiteDatabaseConfigurationHelper::create_db_dir($parameters['path']);
-				SQLiteDatabaseConfigurationHelper::secure_db_dir($parameters['path']);
-			}
-		}
-		
-		// 'path' and 'database' are merged into the full file path, which
-		// is the format that connectors such as PDOConnector expect
-		$parameters['filepath'] = $file;
-
-		// Ensure that driver is available (required by PDO)
-		if(empty($parameters['driver'])) {
-			$parameters['driver'] = $this->getDatabaseServer();
-		}
-
-		$this->connector->connect($parameters, true);
-
-		foreach(self::$default_pragma as $pragma => $value) {
-			$this->setPragma($pragma, $value);
-		}
-
-		if(empty(self::$default_pragma['locking_mode'])) {
-			self::$default_pragma['locking_mode'] = $this->getPragma('locking_mode');
-		}
-	}
-
-	/**
-	 * Retrieve parameters used to connect to this SQLLite database
-	 * 
-	 * @return array
-	 */
-	public function getParameters() {
-		return $this->parameters;
-	}
-
-	public function getLivesInMemory() {
-		return isset($this->parameters['path']) && $this->parameters['path'] === ':memory:';
-	}
-
-	public function supportsCollations() {
-		return true;
-	}
-
-	public function supportsTimezoneOverride() {
-		return false;
-	}
-
-	/**
-	 * Execute PRAGMA commands.
-	 * 
-	 * @param string pragma name
-	 * @param string value to set
-	 */
-	public function setPragma($pragma, $value) {
-		$this->query("PRAGMA $pragma = $value");
-	}
-
-	/**
-	 * Gets pragma value.
-	 * 
-	 * @param string pragma name
-	 * @return string the pragma value
-	 */
-	public function getPragma($pragma) {
-		return $this->query("PRAGMA $pragma")->value();
-	}
-
-	public function getDatabaseServer() {
-		return "sqlite";
-	}
-
-	public function selectDatabase($name, $create = false, $errorLevel = E_USER_ERROR) {
-		if (!$this->schemaManager->databaseExists($name)) {
-			// Check DB creation permisson
-			if (!$create) {
-				if ($errorLevel !== false) {
-					user_error("Attempted to connect to non-existing database \"$name\"", $errorLevel);
-				}
-				// Unselect database
-				$this->connector->unloadDatabase();
-				return false;
-			}
-			$this->schemaManager->createDatabase($name);
-		}
-
-		// Reconnect using the existing parameters
-		$parameters = $this->parameters;
-		$parameters['database'] = $name;
-		$this->connect($parameters);
-		return true;
-	}
-
-	function now(){
-		return "datetime('now', 'localtime')";
-	}
-
-	function random(){
-		return 'random()';
-	}
-
-	/**
-	 * The core search engine configuration.
-	 * @todo There is a fulltext search for SQLite making use of virtual tables, the fts3 extension and the
-	 * MATCH operator
-	 * there are a few issues with fts:
-	 * - shared cached lock doesn't allow to create virtual tables on versions prior to 3.6.17
-	 * - there must not be more than one MATCH operator per statement
-	 * - the fts3 extension needs to be available
-	 * for now we use the MySQL implementation with the MATCH()AGAINST() uglily replaced with LIKE
-	 * 
-	 * @param string $keywords Keywords as a space separated string
-	 * @return object DataObjectSet of result pages
-	 */
-	public function searchEngine($classesToSearch, $keywords, $start, $pageLength, $sortBy = "Relevance DESC",
-		$extraFilter = "", $booleanSearch = false, $alternativeFileFilter = "", $invertedMatch = false
-	) {
-		$start = (int)$start;
-		$pageLength = (int)$pageLength;
-		$keywords = $this->escapeString(str_replace(array('*','+','-','"','\''), '', $keywords));
-		$htmlEntityKeywords = htmlentities(utf8_decode($keywords));
-
-		$extraFilters = array('SiteTree' => '', 'File' => '');
-
-		if($extraFilter) {
-			$extraFilters['SiteTree'] = " AND $extraFilter";
-
-			if($alternativeFileFilter) $extraFilters['File'] = " AND $alternativeFileFilter";
-			else $extraFilters['File'] = $extraFilters['SiteTree'];
-		}
-
-		// Always ensure that only pages with ShowInSearch = 1 can be searched
-		$extraFilters['SiteTree'] .= ' AND ShowInSearch <> 0';
-		// File.ShowInSearch was added later, keep the database driver backwards compatible 
-		// by checking for its existence first
-		$fields = $this->getSchemaManager()->fieldList('File');
-		if(array_key_exists('ShowInSearch', $fields)) {
-			$extraFilters['File'] .= " AND ShowInSearch <> 0";
-		}
-
-		$limit = $start . ", " . $pageLength;
-
-		$notMatch = $invertedMatch ? "NOT " : "";
-		if($keywords) {
-			$match['SiteTree'] = "
-				(Title LIKE '%$keywords%' OR MenuTitle LIKE '%$keywords%' OR Content LIKE '%$keywords%' OR MetaDescription LIKE '%$keywords%' OR
-				Title LIKE '%$htmlEntityKeywords%' OR MenuTitle LIKE '%$htmlEntityKeywords%' OR Content LIKE '%$htmlEntityKeywords%' OR MetaDescription LIKE '%$htmlEntityKeywords%')
-			";
-			$match['File'] = "(Filename LIKE '%$keywords%' OR Title LIKE '%$keywords%' OR Content LIKE '%$keywords%') AND ClassName = 'File'";
-
-			// We make the relevance search by converting a boolean mode search into a normal one
-			$relevanceKeywords = $keywords;
-			$htmlEntityRelevanceKeywords = $htmlEntityKeywords;
-			$relevance['SiteTree'] = "(Title LIKE '%$relevanceKeywords%' OR MenuTitle LIKE '%$relevanceKeywords%' OR Content LIKE '%$relevanceKeywords%' OR MetaDescription LIKE '%$relevanceKeywords%') + (Title LIKE '%$htmlEntityRelevanceKeywords%' OR MenuTitle LIKE '%$htmlEntityRelevanceKeywords%' OR Content LIKE '%$htmlEntityRelevanceKeywords%' OR MetaDescription LIKE '%$htmlEntityRelevanceKeywords%')";
-			$relevance['File'] = "(Filename LIKE '%$relevanceKeywords%' OR Title LIKE '%$relevanceKeywords%' OR Content LIKE '%$relevanceKeywords%')";
-		} else {
-			$relevance['SiteTree'] = $relevance['File'] = 1;
-			$match['SiteTree'] = $match['File'] = "1 = 1";
-		}
-
-		// Generate initial queries and base table names
-		$baseClasses = array('SiteTree' => '', 'File' => '');
-		$queries = array();
-		foreach($classesToSearch as $class) {
-			$queries[$class] = DataList::create($class)->where($notMatch . $match[$class] . $extraFilters[$class], "")->dataQuery()->query();
-			$fromArr = $queries[$class]->getFrom();
-			$baseClasses[$class] = reset($fromArr);
-		}
-
-		// Make column selection lists
-		$select = array(
-			'SiteTree' => array(
-				"\"ClassName\"",
-				"\"ID\"",
-				"\"ParentID\"",
-				"\"Title\"",
-				"\"URLSegment\"",
-				"\"Content\"",
-				"\"LastEdited\"",
-				"\"Created\"",
-				"NULL AS \"Filename\"",
-				"NULL AS \"Name\"",
-				"\"CanViewType\"",
-				"$relevance[SiteTree] AS Relevance"
-			),
-			'File' => array(
-				"\"ClassName\"",
-				"\"ID\"",
-				"NULL AS \"ParentID\"",
-				"\"Title\"",
-				"NULL AS \"URLSegment\"",
-				"\"Content\"",
-				"\"LastEdited\"",
-				"\"Created\"",
-				"\"Filename\"",
-				"\"Name\"",
-				"NULL AS \"CanViewType\"",
-				"$relevance[File] AS Relevance"
-			)
-		);
-
-		// Process queries
-		foreach($classesToSearch as $class) {
-			// There's no need to do all that joining
-			$queries[$class]->setFrom($baseClasses[$class]);
-
-			$queries[$class]->setSelect(array());
-			foreach($select[$class] as $clause) {
-				if(preg_match('/^(.*) +AS +"?([^"]*)"?/i', $clause, $matches)) {
-					$queries[$class]->selectField($matches[1], $matches[2]);
-				} else {
-					$queries[$class]->selectField(str_replace('"', '', $clause));
-				}
-			}
-
-			$queries[$class]->setOrderBy(array());
-		}
-
-		// Combine queries
-		$querySQLs = array();
-		$queryParameters = array();
-		$totalCount = 0;
-		foreach($queries as $query) {
-			$querySQLs[] = $query->sql($parameters);
-			$queryParameters = array_merge($queryParameters, $parameters);
-			$totalCount += $query->unlimitedRowCount();
-		}
-
-		$fullQuery = implode(" UNION ", $querySQLs) . " ORDER BY $sortBy LIMIT $limit";
-		// Get records
-		$records = $this->preparedQuery($fullQuery, $queryParameters);
-
-		foreach($records as $record) {
-			$objects[] = new $record['ClassName']($record);
-		}
-
-		if(isset($objects)) $doSet = new ArrayList($objects);
-		else $doSet = new ArrayList();
-		$list = new PaginatedList($doSet);
-		$list->setPageStart($start);
-		$list->setPageLEngth($pageLength);
-		$list->setTotalItems($totalCount);
-		return $list;
-	}
-
-	/*
-	 * Does this database support transactions?
-	 */
-	public function supportsTransactions(){
-		return version_compare($this->getVersion(), '3.6', '>=');
-	}
-
-	public function supportsExtensions($extensions = array('partitions', 'tablespaces', 'clustering')){
-
-		if(isset($extensions['partitions']))
-			return true;
-		elseif(isset($extensions['tablespaces']))
-			return true;
-		elseif(isset($extensions['clustering']))
-			return true;
-		else
-			return false;
-	}
-
-	public function transactionStart($transaction_mode = false, $session_characteristics = false) {
-		$this->query('BEGIN');
-	}
-
-	public function transactionSavepoint($savepoint) {
-		$this->query("SAVEPOINT \"$savepoint\"");
-	}
-
-	public function transactionRollback($savepoint = false){
-
-		if($savepoint) {
-			$this->query("ROLLBACK TO $savepoint;");
-		} else {
-			$this->query('ROLLBACK;');
-		}
-	}
-
-	public function transactionEnd($chain = false){
-		$this->query('COMMIT;');
-	}
-
-	public function clearTable($table) {
-		$this->query("DELETE FROM \"$table\"");
-	}
-
-	public function comparisonClause($field, $value, $exact = false, $negate = false, $caseSensitive = null,
-		$parameterised = false
-	) {
-		if($exact && !$caseSensitive) {
-			$comp = ($negate) ? '!=' : '=';
-		} else {
-			if($caseSensitive) {
-				// GLOB uses asterisks as wildcards.
-				// Replace them in search string, without replacing escaped percetage signs.
-				$comp = 'GLOB';
-				$value = preg_replace('/^%([^\\\\])/', '*$1', $value);
-				$value = preg_replace('/([^\\\\])%$/', '$1*', $value);
-				$value = preg_replace('/([^\\\\])%/', '$1*', $value);
-			} else {
-				$comp = 'LIKE';
-			}
-			if($negate) $comp = 'NOT ' . $comp;
-		}
-
-		if($parameterised) {
-			return sprintf("%s %s ?", $field, $comp);
-		} else {
-			return sprintf("%s %s '%s'", $field, $comp, $value);
-		}
-	}
-
-	function formattedDatetimeClause($date, $format) {
-		preg_match_all('/%(.)/', $format, $matches);
-		foreach($matches[1] as $match) if(array_search($match, array('Y','m','d','H','i','s','U')) === false) user_error('formattedDatetimeClause(): unsupported format character %' . $match, E_USER_WARNING);
-
-		$translate = array(
-			'/%i/' => '%M',
-			'/%s/' => '%S',
-			'/%U/' => '%s',
-		);
-		$format = preg_replace(array_keys($translate), array_values($translate), $format);
-
-		$modifiers = array();
-		if($format == '%s' && $date != 'now') $modifiers[] = 'utc';
-		if($format != '%s' && $date == 'now') $modifiers[] = 'localtime';
-
-		if(preg_match('/^now$/i', $date)) {
-			$date = "'now'";
-		} else if(preg_match('/^\d{4}-\d{2}-\d{2} \d{2}:\d{2}:\d{2}$/i', $date)) {
-			$date = "'$date'";
-		}
-
-		$modifier = empty($modifiers) ? '' : ", '" . implode("', '", $modifiers) . "'";
-		return "strftime('$format', $date$modifier)";
-	}
-
-	function datetimeIntervalClause($date, $interval) {
-		$modifiers = array();
-		if($date == 'now') $modifiers[] = 'localtime';
-
-		if(preg_match('/^now$/i', $date)) {
-			$date = "'now'";
-		} else if(preg_match('/^\d{4}-\d{2}-\d{2} \d{2}:\d{2}:\d{2}$/i', $date)) {
-			$date = "'$date'";
-		}
-
-		$modifier = empty($modifiers) ? '' : ", '" . implode("', '", $modifiers) . "'";
-		return "datetime($date$modifier, '$interval')";
-	}
-
-	function datetimeDifferenceClause($date1, $date2) {
-		$modifiers1 = array();
-		$modifiers2 = array();
-
-		if($date1 == 'now') $modifiers1[] = 'localtime';
-		if($date2 == 'now') $modifiers2[] = 'localtime';
-
-		if(preg_match('/^now$/i', $date1)) {
-			$date1 = "'now'";
-		} else if(preg_match('/^\d{4}-\d{2}-\d{2} \d{2}:\d{2}:\d{2}$/i', $date1)) {
-			$date1 = "'$date1'";
-		}
-
-		if(preg_match('/^now$/i', $date2)) {
-			$date2 = "'now'";
-		} else if(preg_match('/^\d{4}-\d{2}-\d{2} \d{2}:\d{2}:\d{2}$/i', $date2)) {
-			$date2 = "'$date2'";
-		}
-
-		$modifier1 = empty($modifiers1) ? '' : ", '" . implode("', '", $modifiers1) . "'";
-		$modifier2 = empty($modifiers2) ? '' : ", '" . implode("', '", $modifiers2) . "'";
-
-		return "strftime('%s', $date1$modifier1) - strftime('%s', $date2$modifier2)";
-	}
-}
->>>>>>> 2bde2640
+}