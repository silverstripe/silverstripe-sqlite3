{
	"name": "silverstripe/sqlite3",
	"description": "Adds SQLite3 support to SilverStripe",
	"type": "silverstripe-vendormodule",
	"keywords": ["silverstripe", "sqlite3", "database"],
	"authors": [
		{
			"name": "Ingo Schommer",
			"email": "ingo@silverstripe.com"
		},
		{
			"name": "Sean Harvey",
			"email": "sean@silverstripe.com"
		}
	],
	"require": {
		"silverstripe/framework": "^5",
<<<<<<< HEAD
		"silverstripe/vendor-plugin": "^1"
	},
	"require-dev": {
		"phpunit/phpunit": "^7"
	},
    "extra": {
		"branch-alias": {
			"dev-master": "3.x-dev"
		}
=======
		"silverstripe/vendor-plugin": "^2"
	},
	"require-dev": {
		"squizlabs/php_codesniffer": "^3",
		"phpunit/phpunit": "^9.5"
>>>>>>> 1c81f6fe
	},
	"autoload": {
		"psr-4": {
			"SilverStripe\\SQLite\\": "code/"
		}
	},
    "scripts": {
        "lint": "phpcs code/ *.php",
        "lint-clean": "phpcbf code/ *.php"
    },
    "minimum-stability": "dev",
    "prefer-stable": true
}<|MERGE_RESOLUTION|>--- conflicted
+++ resolved
@@ -15,23 +15,11 @@
 	],
 	"require": {
 		"silverstripe/framework": "^5",
-<<<<<<< HEAD
-		"silverstripe/vendor-plugin": "^1"
-	},
-	"require-dev": {
-		"phpunit/phpunit": "^7"
-	},
-    "extra": {
-		"branch-alias": {
-			"dev-master": "3.x-dev"
-		}
-=======
 		"silverstripe/vendor-plugin": "^2"
 	},
 	"require-dev": {
 		"squizlabs/php_codesniffer": "^3",
 		"phpunit/phpunit": "^9.5"
->>>>>>> 1c81f6fe
 	},
 	"autoload": {
 		"psr-4": {
