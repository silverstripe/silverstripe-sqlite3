--- conflicted
+++ resolved
@@ -1,5 +1,4 @@
 {
-<<<<<<< HEAD
 	"name": "silverstripe/sqlite3",
 	"description": "Adds SQLite3 support to SilverStripe",
 	"type": "silverstripe-vendormodule",
@@ -18,9 +17,6 @@
 		"silverstripe/framework": "~4.0",
 		"silverstripe/vendor-plugin": "^1.0"
 	},
-	"require-dev": {
-		"phpunit/phpunit": "^5.7"
-	},
 	"autoload": {
 		"psr-4": {
 			"SilverStripe\\SQLite\\": "code/"
@@ -29,33 +25,6 @@
     "scripts": {
         "lint": "phpcs code/ *.php",
         "lint-clean": "phpcbf code/ *.php"
-=======
-    "name": "silverstripe/sqlite3",
-    "description": "Adds SQLite3 support to SilverStripe",
-    "type": "silverstripe-module",
-    "keywords": ["silverstripe", "sqlite3", "database"],
-    "authors": [
-        {
-            "name": "Ingo Schommer",
-            "email": "ingo@silverstripe.com"
-        },
-        {
-            "name": "Sean Harvey",
-            "email": "sean@silverstripe.com"
-        }
-    ],
-    "require": {
-        "silverstripe/framework": "~4.0"
-    },
-    "require-dev": {
-        "phpunit/phpunit": "~4.8",
-        "squizlabs/php_codesniffer": "^3"
-    },
-    "autoload": {
-        "psr-4": {
-            "SilverStripe\\SQLite\\": "code/"
-        }
->>>>>>> d399c277
     },
     "minimum-stability": "dev",
     "prefer-stable": true
