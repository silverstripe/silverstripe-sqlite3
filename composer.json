{
	"name": "silverstripe/sqlite3",
	"description": "Adds SQLite3 support to SilverStripe",
	"type": "silverstripe-vendormodule",
	"keywords": ["silverstripe", "sqlite3", "database"],
	"authors": [
		{
			"name": "Ingo Schommer",
			"email": "ingo@silverstripe.com"
		},
		{
			"name": "Sean Harvey",
			"email": "sean@silverstripe.com"
		}
	],
	"require": {
		"silverstripe/framework": "~4.0",
		"silverstripe/vendor-plugin": "^1.0"
	},
<<<<<<< HEAD
	"require-dev": {
		"phpunit/phpunit": "^5.7"
	},
    "extra": {
		"branch-alias": {
			"2.x-dev": "2.2.x-dev"
		}
	},
=======
>>>>>>> ea06c57c
	"autoload": {
		"psr-4": {
			"SilverStripe\\SQLite\\": "code/"
		}
	},
    "scripts": {
        "lint": "phpcs code/ *.php",
        "lint-clean": "phpcbf code/ *.php"
    },
    "minimum-stability": "dev",
    "prefer-stable": true
}<|MERGE_RESOLUTION|>--- conflicted
+++ resolved
@@ -17,17 +17,6 @@
 		"silverstripe/framework": "~4.0",
 		"silverstripe/vendor-plugin": "^1.0"
 	},
-<<<<<<< HEAD
-	"require-dev": {
-		"phpunit/phpunit": "^5.7"
-	},
-    "extra": {
-		"branch-alias": {
-			"2.x-dev": "2.2.x-dev"
-		}
-	},
-=======
->>>>>>> ea06c57c
 	"autoload": {
 		"psr-4": {
 			"SilverStripe\\SQLite\\": "code/"
