language: php

dist: trusty

cache:
  directories:
    - $HOME/.composer/cache/files

<<<<<<< HEAD
php:
  - 7.1
  - 7.2
  - nightly

=======
>>>>>>> 10c85d41
env:
  global:
    - DB=SQLITE

matrix:
  fast_finish: true
  include:
<<<<<<< HEAD
    - php: 7.2
      env: PDO=0 PHPCS_TEST=1
  allow_failure:
    - php: nightly
=======

    - php: 5.6
      env:
       - CORE_VERSION=1.0.x-dev
       - PDO=0

    - php: 7.0
      env:
       - CORE_VERSION=1.1.x-dev
       - PDO=1

    - php: 7.1
      env:
       - CORE_VERSION=4.2.x-dev
       - PDO=0

    - php: 7.2
      env:
       - CORE_VERSION=4.3.x-dev
       - PDO=0

    - php: 7.3
      env:
       - CORE_VERSION=4.x-dev
       - PDO=1
       - PHPCS_TEST=1
>>>>>>> 10c85d41

before_script:
  # Init PHP
  - phpenv rehash
  - phpenv config-rm xdebug.ini || true
  - export PATH=~/.composer/vendor/bin:$PATH
  - echo 'memory_limit = 2048M' >> ~/.phpenv/versions/$(phpenv version-name)/etc/conf.d/travis.ini

# Install composer dependencies
  - composer validate
<<<<<<< HEAD
  - composer require --no-update silverstripe/recipe-cms:2.x-dev
  - composer install --prefer-source --no-interaction --no-progress --no-suggest --optimize-autoloader --verbose --profile
=======
  - composer require --no-update silverstripe/recipe-cms:$CORE_VERSION
  - composer install --no-interaction --no-progress --no-suggest --optimize-autoloader --verbose --profile
>>>>>>> 10c85d41
  - if [[ $PHPCS_TEST ]]; then composer global require squizlabs/php_codesniffer:^3 --prefer-dist --no-interaction --no-progress --no-suggest -o; fi

script:
  - vendor/bin/phpunit vendor/silverstripe/framework/tests
  - if [[ $PHPCS_TEST ]]; then composer run-script lint; fi<|MERGE_RESOLUTION|>--- conflicted
+++ resolved
@@ -6,14 +6,6 @@
   directories:
     - $HOME/.composer/cache/files
 
-<<<<<<< HEAD
-php:
-  - 7.1
-  - 7.2
-  - nightly
-
-=======
->>>>>>> 10c85d41
 env:
   global:
     - DB=SQLITE
@@ -21,13 +13,6 @@
 matrix:
   fast_finish: true
   include:
-<<<<<<< HEAD
-    - php: 7.2
-      env: PDO=0 PHPCS_TEST=1
-  allow_failure:
-    - php: nightly
-=======
-
     - php: 5.6
       env:
        - CORE_VERSION=1.0.x-dev
@@ -53,7 +38,6 @@
        - CORE_VERSION=4.x-dev
        - PDO=1
        - PHPCS_TEST=1
->>>>>>> 10c85d41
 
 before_script:
   # Init PHP
@@ -64,13 +48,8 @@
 
 # Install composer dependencies
   - composer validate
-<<<<<<< HEAD
-  - composer require --no-update silverstripe/recipe-cms:2.x-dev
-  - composer install --prefer-source --no-interaction --no-progress --no-suggest --optimize-autoloader --verbose --profile
-=======
   - composer require --no-update silverstripe/recipe-cms:$CORE_VERSION
   - composer install --no-interaction --no-progress --no-suggest --optimize-autoloader --verbose --profile
->>>>>>> 10c85d41
   - if [[ $PHPCS_TEST ]]; then composer global require squizlabs/php_codesniffer:^3 --prefer-dist --no-interaction --no-progress --no-suggest -o; fi
 
 script:
